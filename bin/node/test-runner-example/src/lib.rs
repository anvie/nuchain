--- conflicted
+++ resolved
@@ -53,14 +53,9 @@
 		TFullClient<Self::Block, Self::RuntimeApi, Self::Executor>,
 		Self::SelectChain,
 	>;
-<<<<<<< HEAD
 	type SignedExtras = nuchain_runtime::SignedExtra;
-	type InherentDataProviders = (SlotTimestampProvider, sp_consensus_babe::inherents::InherentDataProvider);
-=======
-	type SignedExtras = node_runtime::SignedExtra;
 	type InherentDataProviders =
 		(SlotTimestampProvider, sp_consensus_babe::inherents::InherentDataProvider);
->>>>>>> 5b55e010
 
 	fn signed_extras(
 		from: <Self::Runtime as frame_system::Config>::AccountId,
@@ -82,14 +77,8 @@
 #[cfg(test)]
 mod tests {
 	use super::*;
-<<<<<<< HEAD
-	use test_runner::{Node, client_parts, ConfigOrChainSpec, build_runtime, task_executor};
+	use nuchain_cli::chain_spec::development_config;
 	use sp_keyring::sr25519::Keyring::Alice;
-	use nuchain_node::chain_spec::development_config;
-=======
-	use node_cli::chain_spec::development_config;
-	use sp_keyring::sr25519::Keyring::Alice;
->>>>>>> 5b55e010
 	use sp_runtime::{traits::IdentifyAccount, MultiSigner};
 	use test_runner::{build_runtime, client_parts, task_executor, ConfigOrChainSpec, Node};
 
@@ -123,12 +112,8 @@
 				.unwrap();
 
 			// look ma, I can read state.
-<<<<<<< HEAD
-			let _events = node.with_state(|| frame_system::Pallet::<nuchain_runtime::Runtime>::events());
-=======
 			let _events =
-				node.with_state(|| frame_system::Pallet::<node_runtime::Runtime>::events());
->>>>>>> 5b55e010
+				node.with_state(|| frame_system::Pallet::<nuchain_runtime::Runtime>::events());
 			// get access to the underlying client.
 			let _client = node.client();
 		})
