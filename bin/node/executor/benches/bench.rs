--- conflicted
+++ resolved
@@ -39,15 +39,9 @@
 
 /// The wasm runtime code.
 pub fn compact_code_unwrap() -> &'static [u8] {
-<<<<<<< HEAD
 	nuchain_runtime::WASM_BINARY.expect(
-		"Development wasm binary is not available. \
-									  Testing is only supported with the flag disabled.",
-=======
-	node_runtime::WASM_BINARY.expect(
 		"Development wasm binary is not available. Testing is only supported with the flag \
 		 disabled.",
->>>>>>> 4d28ebeb
 	)
 }
 
