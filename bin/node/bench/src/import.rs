// This file is part of Substrate.

// Copyright (C) 2020-2021 Parity Technologies (UK) Ltd.
// SPDX-License-Identifier: GPL-3.0-or-later WITH Classpath-exception-2.0

// This program is free software: you can redistribute it and/or modify
// it under the terms of the GNU General Public License as published by
// the Free Software Foundation, either version 3 of the License, or
// (at your option) any later version.

// This program is distributed in the hope that it will be useful,
// but WITHOUT ANY WARRANTY; without even the implied warranty of
// MERCHANTABILITY or FITNESS FOR A PARTICULAR PURPOSE. See the
// GNU General Public License for more details.

// You should have received a copy of the GNU General Public License
// along with this program. If not, see <https://www.gnu.org/licenses/>.

//! Block import benchmark.
//!
//! This benchmark is expected to measure block import operation of
//! some more or less full block.
//!
//! As we also want to protect against cold-cache attacks, this
//! benchmark should not rely on any caching (except those that
//! DO NOT depend on user input). Thus block generation should be
//! based on randomized operation.
//!
//! This is supposed to be very simple benchmark and is not subject
//! to much configuring - just block full of randomized transactions.
//! It is not supposed to measure runtime modules weight correctness

use std::borrow::Cow;

use node_primitives::Block;
use node_testing::bench::{BenchDb, BlockType, DatabaseType, KeyTypes, Profile};
use sc_client_api::backend::Backend;
use sp_runtime::generic::BlockId;
use sp_state_machine::InspectState;

use crate::{
	common::SizeType,
	core::{self, Mode, Path},
};

pub struct ImportBenchmarkDescription {
	pub profile: Profile,
	pub key_types: KeyTypes,
	pub block_type: BlockType,
	pub size: SizeType,
	pub database_type: DatabaseType,
}

pub struct ImportBenchmark {
	profile: Profile,
	database: BenchDb,
	block: Block,
	block_type: BlockType,
}

impl core::BenchmarkDescription for ImportBenchmarkDescription {
	fn path(&self) -> Path {
		let mut path = Path::new(&["node", "import"]);

		match self.profile {
			Profile::Wasm => path.push("wasm"),
			Profile::Native => path.push("native"),
		}

		match self.key_types {
			KeyTypes::Sr25519 => path.push("sr25519"),
			KeyTypes::Ed25519 => path.push("ed25519"),
		}

		match self.block_type {
			BlockType::RandomTransfersKeepAlive => path.push("transfer_keep_alive"),
			BlockType::RandomTransfersReaping => path.push("transfer_reaping"),
			BlockType::Noop => path.push("noop"),
		}

		match self.database_type {
			DatabaseType::RocksDb => path.push("rocksdb"),
			DatabaseType::ParityDb => path.push("paritydb"),
		}

		path.push(&format!("{}", self.size));

		path
	}

	fn setup(self: Box<Self>) -> Box<dyn core::Benchmark> {
		let profile = self.profile;
		let mut bench_db = BenchDb::with_key_types(self.database_type, 50_000, self.key_types);
		let block = bench_db.generate_block(self.block_type.to_content(self.size.transactions()));
		Box::new(ImportBenchmark {
			database: bench_db,
			block_type: self.block_type,
			block,
			profile,
		})
	}

	fn name(&self) -> Cow<'static, str> {
		format!(
			"Block import ({:?}/{}, {:?}, {:?} backend)",
			self.block_type, self.size, self.profile, self.database_type,
		)
		.into()
	}
}

impl core::Benchmark for ImportBenchmark {
	fn run(&mut self, mode: Mode) -> std::time::Duration {
		let mut context = self.database.create_context(self.profile);

		let _ = context
			.client
			.runtime_version_at(&BlockId::Number(0))
			.expect("Failed to get runtime version")
			.spec_version;

		if mode == Mode::Profile {
			std::thread::park_timeout(std::time::Duration::from_secs(3));
		}

		let start = std::time::Instant::now();
		context.import_block(self.block.clone());
		let elapsed = start.elapsed();

		// Sanity checks.
		context
			.client
			.state_at(&BlockId::number(1))
			.expect("state_at failed for block#1")
			.inspect_state(|| {
				match self.block_type {
					BlockType::RandomTransfersKeepAlive => {
						// should be 5 per signed extrinsic + 1 per unsigned
						// we have 1 unsigned and the rest are signed in the block
						// those 5 events per signed are:
						//    - new account (RawEvent::NewAccount) as we always transfer fund to non-existant account
						//    - endowed (RawEvent::Endowed) for this new account
						//    - successful transfer (RawEvent::Transfer) for this transfer operation
						//    - deposit event for charging transaction fee
						//    - extrinsic success
						assert_eq!(
							nuchain_runtime::System::events().len(),
							(self.block.extrinsics.len() - 1) * 5 + 1,
						);
					},
					BlockType::Noop => {
						assert_eq!(
<<<<<<< HEAD
							nuchain_runtime::System::events().len(),

=======
							node_runtime::System::events().len(),
>>>>>>> 5b55e010
							// should be 2 per signed extrinsic + 1 per unsigned
							// we have 1 unsigned and the rest are signed in the block
							// those 2 events per signed are:
							//    - deposit event for charging transaction fee
							//    - extrinsic success
							(self.block.extrinsics.len() - 1) * 2 + 1,
						);
					},
					_ => {},
				}
			});

		if mode == Mode::Profile {
			std::thread::park_timeout(std::time::Duration::from_secs(1));
		}

		log::info!(
			target: "bench-logistics",
			"imported block with {} tx, took: {:#?}",
			self.block.extrinsics.len(),
			elapsed,
		);

		log::info!(
			target: "bench-logistics",
			"usage info: {}",
			context.backend.usage_info()
				.expect("RocksDB backend always provides usage info!"),
		);

		elapsed
	}
}<|MERGE_RESOLUTION|>--- conflicted
+++ resolved
@@ -150,12 +150,7 @@
 					},
 					BlockType::Noop => {
 						assert_eq!(
-<<<<<<< HEAD
 							nuchain_runtime::System::events().len(),
-
-=======
-							node_runtime::System::events().len(),
->>>>>>> 5b55e010
 							// should be 2 per signed extrinsic + 1 per unsigned
 							// we have 1 unsigned and the rest are signed in the block
 							// those 2 events per signed are:
