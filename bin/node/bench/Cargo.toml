[package]
name = "node-bench"
version = "0.9.0-dev"
authors = ["Parity Technologies <admin@parity.io>"]
description = "Substrate node integration benchmarks."
edition = "2018"
license = "GPL-3.0-or-later WITH Classpath-exception-2.0"

# See more keys and their definitions at https://doc.rust-lang.org/cargo/reference/manifest.html

[dependencies]
log = "0.4.8"
node-primitives = { version = "2.0.0", path = "../primitives" }
<<<<<<< HEAD
node-testing = { version = "4.0.0-dev", path = "../testing" }
nuchain-runtime = { version = "4.0.0-dev", path = "../runtime" }
sc-cli = { version = "0.10.0-dev", path = "../../../client/cli" }
=======
node-testing = { version = "3.0.0-dev", path = "../testing" }
node-runtime = { version = "3.0.0-dev", path = "../runtime" }
>>>>>>> 71e1c59e
sc-client-api = { version = "4.0.0-dev", path = "../../../client/api/" }
sp-runtime = { version = "4.0.0-dev", path = "../../../primitives/runtime" }
sp-state-machine = { version = "0.10.0-dev", path = "../../../primitives/state-machine" }
serde = "1.0.126"
serde_json = "1.0.41"
structopt = "0.3"
derive_more = "0.99.2"
kvdb = "0.10.0"
kvdb-rocksdb = "0.14.0"
sp-trie = { version = "4.0.0-dev", path = "../../../primitives/trie" }
sp-core = { version = "4.0.0-dev", path = "../../../primitives/core" }
sp-consensus = { version = "0.10.0-dev", path = "../../../primitives/consensus/common" }
sc-basic-authorship = { version = "0.10.0-dev", path = "../../../client/basic-authorship" }
sp-inherents = { version = "4.0.0-dev", path = "../../../primitives/inherents" }
sp-timestamp = { version = "4.0.0-dev", default-features = false, path = "../../../primitives/timestamp" }
sp-tracing = { version = "4.0.0-dev", path = "../../../primitives/tracing" }
hash-db = "0.15.2"
tempfile = "3.1.0"
fs_extra = "1"
hex = "0.4.0"
rand = { version = "0.7.2", features = ["small_rng"] }
lazy_static = "1.4.0"
parity-util-mem = { version = "0.10.0", default-features = false, features = [
    "primitive-types",
] }
parity-db = { version = "0.3" }
sc-transaction-pool = { version = "4.0.0-dev", path = "../../../client/transaction-pool" }
sc-transaction-pool-api = { version = "4.0.0-dev", path = "../../../client/transaction-pool/api" }
futures = { version = "0.3.4", features = ["thread-pool"] }<|MERGE_RESOLUTION|>--- conflicted
+++ resolved
@@ -11,14 +11,9 @@
 [dependencies]
 log = "0.4.8"
 node-primitives = { version = "2.0.0", path = "../primitives" }
-<<<<<<< HEAD
 node-testing = { version = "4.0.0-dev", path = "../testing" }
 nuchain-runtime = { version = "4.0.0-dev", path = "../runtime" }
-sc-cli = { version = "0.10.0-dev", path = "../../../client/cli" }
-=======
-node-testing = { version = "3.0.0-dev", path = "../testing" }
-node-runtime = { version = "3.0.0-dev", path = "../runtime" }
->>>>>>> 71e1c59e
+#sc-cli = { version = "0.10.0-dev", path = "../../../client/cli" }
 sc-client-api = { version = "4.0.0-dev", path = "../../../client/api/" }
 sp-runtime = { version = "4.0.0-dev", path = "../../../primitives/runtime" }
 sp-state-machine = { version = "0.10.0-dev", path = "../../../primitives/state-machine" }
