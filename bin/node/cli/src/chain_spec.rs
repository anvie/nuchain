// This file is part of Substrate.

// Copyright (C) 2018-2021 Parity Technologies (UK) Ltd.
// SPDX-License-Identifier: GPL-3.0-or-later WITH Classpath-exception-2.0

// This program is free software: you can redistribute it and/or modify
// it under the terms of the GNU General Public License as published by
// the Free Software Foundation, either version 3 of the License, or
// (at your option) any later version.

// This program is distributed in the hope that it will be useful,
// but WITHOUT ANY WARRANTY; without even the implied warranty of
// MERCHANTABILITY or FITNESS FOR A PARTICULAR PURPOSE. See the
// GNU General Public License for more details.

// You should have received a copy of the GNU General Public License
// along with this program. If not, see <https://www.gnu.org/licenses/>.

//! Substrate chain configurations.

use grandpa_primitives::AuthorityId as GrandpaId;
use hex_literal::hex;
<<<<<<< HEAD
use nuchain_runtime::constants::currency::*;
use nuchain_runtime::Block;
use nuchain_runtime::{
    wasm_binary_unwrap, AuthorityDiscoveryConfig, BabeConfig, BalancesConfig,
    CouncilConfig, DemocracyConfig, ElectionsConfig, GrandpaConfig, ImOnlineConfig, IndicesConfig,
    SessionConfig, SessionKeys, SocietyConfig, StakerStatus, StakingConfig, SudoConfig,
    SystemConfig, TechnicalCommitteeConfig,
=======
use node_runtime::{
	constants::currency::*, wasm_binary_unwrap, AuthorityDiscoveryConfig, BabeConfig,
	BalancesConfig, Block, CouncilConfig, DemocracyConfig, ElectionsConfig, GrandpaConfig,
	ImOnlineConfig, IndicesConfig, SessionConfig, SessionKeys, SocietyConfig, StakerStatus,
	StakingConfig, SudoConfig, SystemConfig, TechnicalCommitteeConfig, MAX_NOMINATIONS,
>>>>>>> 5b55e010
};
use pallet_im_online::sr25519::AuthorityId as ImOnlineId;
use sc_chain_spec::ChainSpecExtension;
use sc_service::ChainType;
use sc_telemetry::TelemetryEndpoints;
use serde::{Deserialize, Serialize};
<<<<<<< HEAD
use serde_json;
=======
>>>>>>> 5b55e010
use sp_authority_discovery::AuthorityId as AuthorityDiscoveryId;
use sp_consensus_babe::AuthorityId as BabeId;
use sp_core::{crypto::UncheckedInto, sr25519, Pair, Public};
use sp_runtime::{
<<<<<<< HEAD
    traits::{IdentifyAccount, Verify},
    Perbill,
=======
	traits::{IdentifyAccount, Verify},
	Perbill,
>>>>>>> 5b55e010
};

pub use node_primitives::{AccountId, Balance, Signature};
pub use nuchain_runtime::GenesisConfig;

type AccountPublic = <Signature as Verify>::Signer;

const MAIN_TELEMETRY_URL: &str = "wss://telemetry.nuchain.network/submit";

/// Node `ChainSpec` extensions.
///
/// Additional parameters for some Substrate core modules,
/// customizable from the chain spec.
#[derive(Default, Clone, Serialize, Deserialize, ChainSpecExtension)]
#[serde(rename_all = "camelCase")]
pub struct Extensions {
    /// Block numbers with known hashes.
    pub fork_blocks: sc_client_api::ForkBlocks<Block>,
    /// Known bad block hashes.
    pub bad_blocks: sc_client_api::BadBlocks<Block>,
}

/// Specialized `ChainSpec`.
pub type ChainSpec = sc_service::GenericChainSpec<GenesisConfig, Extensions>;
/// Flaming Fir testnet generator
pub fn flaming_fir_config() -> Result<ChainSpec, String> {
    ChainSpec::from_json_bytes(&include_bytes!("../res/flaming-fir.json")[..])
}

/// Main config
pub fn main_config() -> Result<ChainSpec, String> {
    ChainSpec::from_json_bytes(&include_bytes!("../res/nuchain.json")[..])
}

/// Testnet config
pub fn testnet_config() -> Result<ChainSpec, String> {
    ChainSpec::from_json_bytes(&include_bytes!("../res/testnet.json")[..])
}

fn session_keys(
    grandpa: GrandpaId,
    babe: BabeId,
    im_online: ImOnlineId,
    authority_discovery: AuthorityDiscoveryId,
) -> SessionKeys {
    SessionKeys {
        grandpa,
        babe,
        im_online,
        authority_discovery,
    }
}

<<<<<<< HEAD
fn staging_config_genesis() -> GenesisConfig {
    // stash, controller, session-key
    // generated with secret:
    // for i in 1 2 3 4 ; do for j in stash controller; do subkey inspect "$secret"/fir/$j/$i; done; done
    // and
    // for i in 1 2 3 4 ; do for j in session; do subkey --ed25519 inspect "$secret"//fir//$j//$i; done; done

    let initial_authorities: Vec<(
        AccountId,
        AccountId,
        GrandpaId,
        BabeId,
        ImOnlineId,
        AuthorityDiscoveryId,
    )> = vec![
        // Stash AccountId (sr25519)
        // Controller AccountId (sr25519)
        // GradpadId (ed25519)
        // BabeId (sr25519) / babe
        // ImOnlineId (sr25519) / imon
        // AuthorityDiscovery (sr25519) / audi
        //----------------------------------------------------------------
        (
            // 5FxKovft7pM663rr4Smtbj4CZzt82TaykWFZP2H4rjCNTiJu
            hex!["ac133e5ced8c63f4028be2f9f10da8b5d1f9d270ba03820723361da981a5dc18"].into(),
            // 5HMsJCtxzvVHa458CxsVsuboP1Nee6sE7KjhfxbDXCP5j3aM
            hex!["ea441e35c86bac239d3e40bb6ff0ed9008447d02d90e20c3044e06e301297965"].into(),
            // GranpaId: 5F4wPxMnFGNGi5docWuMx7G7BfdKEx5wTiiDP3MFByACmNfR
            hex!["84e24732c91231c3210fa6f2f3b9b777a92f61d5d1fede6f43c78620abfe855d"]
                .unchecked_into(),
            //---- SESSIONS ----
            // 5Ca9DuynzqbXFUQZuEkuhVVZS7abaZQL2dADJ8U5oz4cXjxR
            hex!["167381df0eec9c3fd442d130188150100ad11d00a9ca66e3d425409b1e083f3c"]
                .unchecked_into(),
            hex!["167381df0eec9c3fd442d130188150100ad11d00a9ca66e3d425409b1e083f3c"]
                .unchecked_into(),
            hex!["167381df0eec9c3fd442d130188150100ad11d00a9ca66e3d425409b1e083f3c"]
                .unchecked_into(),
        ),
        (
            // 5HGZ4bYs6dNBkv5FDm8vDnX6Dmu9BKMu5hnp4VQEvqpxKCmk
            hex!["e63681f88b055258860b53f3e87c959c3da95d6b77becacb2fc5afcef021742e"].into(),
            // 5GVmNGawT1CPERzsRGPXRqRAE94HBmY3mhJLsoMMMzdMc2CF
            hex!["c40de2c66879a462f477c706db7aeb83b67f4076be7f6bdfd74f002afcf6e22e"].into(),
            // GrandpaId: 5Cf1ayVSoxQ39XV44BWBVTjF4SSQE2CoTsxLR26gnkDpokFG
            hex!["1a2a06ba1f03b6fa2591da9005f100053b24225f5231abce6d1547704ff740e9"]
                .unchecked_into(),
            //---- SESSIONS ----
            // 5H6AKvZeTDkvZKVWxyqzGjgj4NezwomVYEi6KcjtsZN7dM8F
            hex!["de4984b4344a796f989b34ab234adc64b6af022f069e33657937ca68665c547c"]
                .unchecked_into(),
            hex!["de4984b4344a796f989b34ab234adc64b6af022f069e33657937ca68665c547c"]
                .unchecked_into(),
            hex!["de4984b4344a796f989b34ab234adc64b6af022f069e33657937ca68665c547c"]
                .unchecked_into(),
        ),
    ];

    let root_key: AccountId = hex![
        "18bff030bef78621b59562a9633d6c8ec358a96c070358de3fcd7fd8d2879e35"
    ]
    .into();

    build_genesis(
        initial_authorities,
        root_key.clone(),
        Some(vec![
            root_key,
            // reserved authorities
            hex!["3af749c23d1c17bc0c822363b3e2620d6f473cb5e9631d10449bdb0dea683130"].into(),
            hex!["ee735365ca9e1bdebe0b7fbb7e781ff88a63d8e7c60569a399d256497d618813"].into(),
            hex!["4a8f386d7b8849e2be3a67a2182fefee87138b4b908e00e7386516a4f82bb576"].into(),
            hex!["ee7c3224fe1d012e0c5cdf1eb1b1c6164752dff43bb8f0ca95e8521a6ed3a37a"].into(),
            // for authority validators
            hex!["c83104c7eba84373392336d71ef4915b7a45c4966d1dbc82eee146109b390e5f"].into(),
            hex!["6671d91c741357a54eb81176d74bbf42445d4883b90148179a8b49aaa459b51e"].into(),
        ]),
        None,
    )
}

/// Configuration for testnet
pub fn staging_config() -> ChainSpec {
    let boot_nodes = vec![];
    let properties = serde_json::from_str(
        r#"{
            "tokenDecimals": 10,
            "tokenSymbol": "ARA"
        }"#,
    )
    .unwrap();
    ChainSpec::from_genesis(
        "Nuchain Testnet",
        "nuchain_testnet",
        ChainType::Live,
        staging_config_genesis,
        boot_nodes,
        Some(
            TelemetryEndpoints::new(vec![(MAIN_TELEMETRY_URL.to_string(), 0)])
                .expect("Staging telemetry url is valid; qed"),
        ),
        Some("nuct"),
        Some(properties),
        Default::default(),
    )
=======
fn staging_testnet_config_genesis() -> GenesisConfig {
	// stash, controller, session-key
	// generated with secret:
	// for i in 1 2 3 4 ; do for j in stash controller; do subkey inspect "$secret"/fir/$j/$i; done; done
	// and
	// for i in 1 2 3 4 ; do for j in session; do subkey --ed25519 inspect "$secret"//fir//$j//$i; done; done

	let initial_authorities: Vec<(
		AccountId,
		AccountId,
		GrandpaId,
		BabeId,
		ImOnlineId,
		AuthorityDiscoveryId,
	)> = vec![
		(
			// 5Fbsd6WXDGiLTxunqeK5BATNiocfCqu9bS1yArVjCgeBLkVy
			hex!["9c7a2ee14e565db0c69f78c7b4cd839fbf52b607d867e9e9c5a79042898a0d12"].into(),
			// 5EnCiV7wSHeNhjW3FSUwiJNkcc2SBkPLn5Nj93FmbLtBjQUq
			hex!["781ead1e2fa9ccb74b44c19d29cb2a7a4b5be3972927ae98cd3877523976a276"].into(),
			// 5Fb9ayurnxnaXj56CjmyQLBiadfRCqUbL2VWNbbe1nZU6wiC
			hex!["9becad03e6dcac03cee07edebca5475314861492cdfc96a2144a67bbe9699332"]
				.unchecked_into(),
			// 5EZaeQ8djPcq9pheJUhgerXQZt9YaHnMJpiHMRhwQeinqUW8
			hex!["6e7e4eb42cbd2e0ab4cae8708ce5509580b8c04d11f6758dbf686d50fe9f9106"]
				.unchecked_into(),
			// 5EZaeQ8djPcq9pheJUhgerXQZt9YaHnMJpiHMRhwQeinqUW8
			hex!["6e7e4eb42cbd2e0ab4cae8708ce5509580b8c04d11f6758dbf686d50fe9f9106"]
				.unchecked_into(),
			// 5EZaeQ8djPcq9pheJUhgerXQZt9YaHnMJpiHMRhwQeinqUW8
			hex!["6e7e4eb42cbd2e0ab4cae8708ce5509580b8c04d11f6758dbf686d50fe9f9106"]
				.unchecked_into(),
		),
		(
			// 5ERawXCzCWkjVq3xz1W5KGNtVx2VdefvZ62Bw1FEuZW4Vny2
			hex!["68655684472b743e456907b398d3a44c113f189e56d1bbfd55e889e295dfde78"].into(),
			// 5Gc4vr42hH1uDZc93Nayk5G7i687bAQdHHc9unLuyeawHipF
			hex!["c8dc79e36b29395413399edaec3e20fcca7205fb19776ed8ddb25d6f427ec40e"].into(),
			// 5EockCXN6YkiNCDjpqqnbcqd4ad35nU4RmA1ikM4YeRN4WcE
			hex!["7932cff431e748892fa48e10c63c17d30f80ca42e4de3921e641249cd7fa3c2f"]
				.unchecked_into(),
			// 5DhLtiaQd1L1LU9jaNeeu9HJkP6eyg3BwXA7iNMzKm7qqruQ
			hex!["482dbd7297a39fa145c570552249c2ca9dd47e281f0c500c971b59c9dcdcd82e"]
				.unchecked_into(),
			// 5DhLtiaQd1L1LU9jaNeeu9HJkP6eyg3BwXA7iNMzKm7qqruQ
			hex!["482dbd7297a39fa145c570552249c2ca9dd47e281f0c500c971b59c9dcdcd82e"]
				.unchecked_into(),
			// 5DhLtiaQd1L1LU9jaNeeu9HJkP6eyg3BwXA7iNMzKm7qqruQ
			hex!["482dbd7297a39fa145c570552249c2ca9dd47e281f0c500c971b59c9dcdcd82e"]
				.unchecked_into(),
		),
		(
			// 5DyVtKWPidondEu8iHZgi6Ffv9yrJJ1NDNLom3X9cTDi98qp
			hex!["547ff0ab649283a7ae01dbc2eb73932eba2fb09075e9485ff369082a2ff38d65"].into(),
			// 5FeD54vGVNpFX3PndHPXJ2MDakc462vBCD5mgtWRnWYCpZU9
			hex!["9e42241d7cd91d001773b0b616d523dd80e13c6c2cab860b1234ef1b9ffc1526"].into(),
			// 5E1jLYfLdUQKrFrtqoKgFrRvxM3oQPMbf6DfcsrugZZ5Bn8d
			hex!["5633b70b80a6c8bb16270f82cca6d56b27ed7b76c8fd5af2986a25a4788ce440"]
				.unchecked_into(),
			// 5DhKqkHRkndJu8vq7pi2Q5S3DfftWJHGxbEUNH43b46qNspH
			hex!["482a3389a6cf42d8ed83888cfd920fec738ea30f97e44699ada7323f08c3380a"]
				.unchecked_into(),
			// 5DhKqkHRkndJu8vq7pi2Q5S3DfftWJHGxbEUNH43b46qNspH
			hex!["482a3389a6cf42d8ed83888cfd920fec738ea30f97e44699ada7323f08c3380a"]
				.unchecked_into(),
			// 5DhKqkHRkndJu8vq7pi2Q5S3DfftWJHGxbEUNH43b46qNspH
			hex!["482a3389a6cf42d8ed83888cfd920fec738ea30f97e44699ada7323f08c3380a"]
				.unchecked_into(),
		),
		(
			// 5HYZnKWe5FVZQ33ZRJK1rG3WaLMztxWrrNDb1JRwaHHVWyP9
			hex!["f26cdb14b5aec7b2789fd5ca80f979cef3761897ae1f37ffb3e154cbcc1c2663"].into(),
			// 5EPQdAQ39WQNLCRjWsCk5jErsCitHiY5ZmjfWzzbXDoAoYbn
			hex!["66bc1e5d275da50b72b15de072a2468a5ad414919ca9054d2695767cf650012f"].into(),
			// 5DMa31Hd5u1dwoRKgC4uvqyrdK45RHv3CpwvpUC1EzuwDit4
			hex!["3919132b851ef0fd2dae42a7e734fe547af5a6b809006100f48944d7fae8e8ef"]
				.unchecked_into(),
			// 5C4vDQxA8LTck2xJEy4Yg1hM9qjDt4LvTQaMo4Y8ne43aU6x
			hex!["00299981a2b92f878baaf5dbeba5c18d4e70f2a1fcd9c61b32ea18daf38f4378"]
				.unchecked_into(),
			// 5C4vDQxA8LTck2xJEy4Yg1hM9qjDt4LvTQaMo4Y8ne43aU6x
			hex!["00299981a2b92f878baaf5dbeba5c18d4e70f2a1fcd9c61b32ea18daf38f4378"]
				.unchecked_into(),
			// 5C4vDQxA8LTck2xJEy4Yg1hM9qjDt4LvTQaMo4Y8ne43aU6x
			hex!["00299981a2b92f878baaf5dbeba5c18d4e70f2a1fcd9c61b32ea18daf38f4378"]
				.unchecked_into(),
		),
	];

	// generated with secret: subkey inspect "$secret"/fir
	let root_key: AccountId = hex![
		// 5Ff3iXP75ruzroPWRP2FYBHWnmGGBSb63857BgnzCoXNxfPo
		"9ee5e5bdc0ec239eb164f865ecc345ce4c88e76ee002e0f7e318097347471809"
	]
	.into();

	let endowed_accounts: Vec<AccountId> = vec![root_key.clone()];

	testnet_genesis(initial_authorities, vec![], root_key, Some(endowed_accounts))
}

/// Staging testnet config.
pub fn staging_testnet_config() -> ChainSpec {
	let boot_nodes = vec![];
	ChainSpec::from_genesis(
		"Staging Testnet",
		"staging_testnet",
		ChainType::Live,
		staging_testnet_config_genesis,
		boot_nodes,
		Some(
			TelemetryEndpoints::new(vec![(STAGING_TELEMETRY_URL.to_string(), 0)])
				.expect("Staging telemetry url is valid; qed"),
		),
		None,
		None,
		Default::default(),
	)
>>>>>>> 5b55e010
}

/// Helper function to generate a crypto pair from seed
pub fn get_from_seed<TPublic: Public>(seed: &str) -> <TPublic::Pair as Pair>::Public {
    TPublic::Pair::from_string(&format!("//{}", seed), None)
        .expect("static values are valid; qed")
        .public()
}

/// Helper function to generate an account ID from seed
pub fn get_account_id_from_seed<TPublic: Public>(seed: &str) -> AccountId
where
<<<<<<< HEAD
    AccountPublic: From<<TPublic::Pair as Pair>::Public>,
=======
	AccountPublic: From<<TPublic::Pair as Pair>::Public>,
>>>>>>> 5b55e010
{
    AccountPublic::from(get_from_seed::<TPublic>(seed)).into_account()
}

/// Helper function to generate stash, controller and session key from seed
pub fn authority_keys_from_seed(
<<<<<<< HEAD
    seed: &str,
) -> (
    AccountId,
    AccountId,
    GrandpaId,
    BabeId,
    ImOnlineId,
    AuthorityDiscoveryId,
) {
    (
        get_account_id_from_seed::<sr25519::Public>(&format!("{}//stash", seed)),
        get_account_id_from_seed::<sr25519::Public>(seed),
        get_from_seed::<GrandpaId>(seed),
        get_from_seed::<BabeId>(seed),
        get_from_seed::<ImOnlineId>(seed),
        get_from_seed::<AuthorityDiscoveryId>(seed),
    )
=======
	seed: &str,
) -> (AccountId, AccountId, GrandpaId, BabeId, ImOnlineId, AuthorityDiscoveryId) {
	(
		get_account_id_from_seed::<sr25519::Public>(&format!("{}//stash", seed)),
		get_account_id_from_seed::<sr25519::Public>(seed),
		get_from_seed::<GrandpaId>(seed),
		get_from_seed::<BabeId>(seed),
		get_from_seed::<ImOnlineId>(seed),
		get_from_seed::<AuthorityDiscoveryId>(seed),
	)
>>>>>>> 5b55e010
}

/// Helper function to create GenesisConfig for testing
pub fn build_genesis(
    initial_authorities: Vec<(
        AccountId,
        AccountId,
        GrandpaId,
        BabeId,
        ImOnlineId,
        AuthorityDiscoveryId,
    )>,
    root_key: AccountId,
    endowed_accounts: Option<Vec<AccountId>>,
    endowment_balance: Option<Balance>,
) -> GenesisConfig {
<<<<<<< HEAD
    let mut endowed_accounts: Vec<AccountId> = endowed_accounts.unwrap_or_else(|| {
        vec![
            get_account_id_from_seed::<sr25519::Public>("Alice"),
            get_account_id_from_seed::<sr25519::Public>("Bob"),
            get_account_id_from_seed::<sr25519::Public>("Charlie"),
            get_account_id_from_seed::<sr25519::Public>("Dave"),
            get_account_id_from_seed::<sr25519::Public>("Eve"),
            get_account_id_from_seed::<sr25519::Public>("Ferdie"),
            get_account_id_from_seed::<sr25519::Public>("Alice//stash"),
            get_account_id_from_seed::<sr25519::Public>("Bob//stash"),
            get_account_id_from_seed::<sr25519::Public>("Charlie//stash"),
            get_account_id_from_seed::<sr25519::Public>("Dave//stash"),
            get_account_id_from_seed::<sr25519::Public>("Eve//stash"),
            get_account_id_from_seed::<sr25519::Public>("Ferdie//stash"),
        ]
    });
    initial_authorities.iter().for_each(|x| {
        if !endowed_accounts.contains(&x.0) {
            endowed_accounts.push(x.0.clone())
        }
    });

    let num_endowed_accounts = endowed_accounts.len();

    let endowment: Balance = endowment_balance.unwrap_or_else(|| 1_000_000 * DOLLARS);
    let stash: Balance = endowment / 100;

    GenesisConfig {
        system: SystemConfig {
            code: wasm_binary_unwrap().to_vec(),
            changes_trie_config: Default::default(),
        },
        balances: BalancesConfig {
            balances: endowed_accounts
                .iter()
                .cloned()
                .map(|x| {
                    if x == root_key {
                        (x, endowment * 9)
                    } else {
                        (x, endowment)
                    }
                })
                .collect(),
        },
        indices: IndicesConfig { indices: vec![] },
        session: SessionConfig {
            keys: initial_authorities
                .iter()
                .map(|x| {
                    (
                        x.0.clone(),
                        x.0.clone(),
                        session_keys(x.2.clone(), x.3.clone(), x.4.clone(), x.5.clone()),
                    )
                })
                .collect::<Vec<_>>(),
        },
        staking: StakingConfig {
            validator_count: initial_authorities.len() as u32 * 2,
            minimum_validator_count: initial_authorities.len() as u32,
            stakers: initial_authorities
                .iter()
                .map(|x| (x.0.clone(), x.1.clone(), stash, StakerStatus::Validator))
                .collect(),
            invulnerables: initial_authorities.iter().map(|x| x.0.clone()).collect(),
            slash_reward_fraction: Perbill::from_percent(10),
            ..Default::default()
        },
        democracy: DemocracyConfig::default(),
        elections: ElectionsConfig {
            members: endowed_accounts
                .iter()
                .take((num_endowed_accounts + 1) / 2)
                .cloned()
                .map(|member| (member, stash))
                .collect(),
        },
        council: CouncilConfig::default(),
        technical_committee: TechnicalCommitteeConfig {
            members: endowed_accounts
                .iter()
                .take((num_endowed_accounts + 1) / 2)
                .cloned()
                .collect(),
            phantom: Default::default(),
        },
        // contracts: ContractsConfig {
        //     current_schedule: contracts::Schedule {
        //         enable_println, // this should only be enabled on development chains
        //         ..Default::default()
        //     },
        // }),
        sudo: SudoConfig { key: root_key },
        babe: BabeConfig {
            authorities: vec![],
            epoch_config: Some(nuchain_runtime::BABE_GENESIS_EPOCH_CONFIG),
        },
        im_online: ImOnlineConfig { keys: vec![] },
        authority_discovery: AuthorityDiscoveryConfig { keys: vec![] },
        grandpa: GrandpaConfig {
            authorities: vec![],
        },
        technical_membership: Default::default(),
        treasury: Default::default(),
        society: SocietyConfig {
            members: endowed_accounts
                .iter()
                .take((num_endowed_accounts + 1) / 2)
                .cloned()
                .collect(),
            pot: 0,
            max_members: 999,
        },
        vesting: Default::default(),
        gilt: Default::default(),
=======
	let mut endowed_accounts: Vec<AccountId> = endowed_accounts.unwrap_or_else(|| {
		vec![
			get_account_id_from_seed::<sr25519::Public>("Alice"),
			get_account_id_from_seed::<sr25519::Public>("Bob"),
			get_account_id_from_seed::<sr25519::Public>("Charlie"),
			get_account_id_from_seed::<sr25519::Public>("Dave"),
			get_account_id_from_seed::<sr25519::Public>("Eve"),
			get_account_id_from_seed::<sr25519::Public>("Ferdie"),
			get_account_id_from_seed::<sr25519::Public>("Alice//stash"),
			get_account_id_from_seed::<sr25519::Public>("Bob//stash"),
			get_account_id_from_seed::<sr25519::Public>("Charlie//stash"),
			get_account_id_from_seed::<sr25519::Public>("Dave//stash"),
			get_account_id_from_seed::<sr25519::Public>("Eve//stash"),
			get_account_id_from_seed::<sr25519::Public>("Ferdie//stash"),
		]
	});
	// endow all authorities and nominators.
	initial_authorities
		.iter()
		.map(|x| &x.0)
		.chain(initial_nominators.iter())
		.for_each(|x| {
			if !endowed_accounts.contains(&x) {
				endowed_accounts.push(x.clone())
			}
		});

	// stakers: all validators and nominators.
	let mut rng = rand::thread_rng();
	let stakers = initial_authorities
		.iter()
		.map(|x| (x.0.clone(), x.1.clone(), STASH, StakerStatus::Validator))
		.chain(initial_nominators.iter().map(|x| {
			use rand::{seq::SliceRandom, Rng};
			let limit = (MAX_NOMINATIONS as usize).min(initial_authorities.len());
			let count = rng.gen::<usize>() % limit;
			let nominations = initial_authorities
				.as_slice()
				.choose_multiple(&mut rng, count)
				.into_iter()
				.map(|choice| choice.0.clone())
				.collect::<Vec<_>>();
			(x.clone(), x.clone(), STASH, StakerStatus::Nominator(nominations))
		}))
		.collect::<Vec<_>>();

	let num_endowed_accounts = endowed_accounts.len();

	const ENDOWMENT: Balance = 10_000_000 * DOLLARS;
	const STASH: Balance = ENDOWMENT / 1000;

	GenesisConfig {
		system: SystemConfig {
			code: wasm_binary_unwrap().to_vec(),
			changes_trie_config: Default::default(),
		},
		balances: BalancesConfig {
			balances: endowed_accounts.iter().cloned().map(|x| (x, ENDOWMENT)).collect(),
		},
		indices: IndicesConfig { indices: vec![] },
		session: SessionConfig {
			keys: initial_authorities
				.iter()
				.map(|x| {
					(
						x.0.clone(),
						x.0.clone(),
						session_keys(x.2.clone(), x.3.clone(), x.4.clone(), x.5.clone()),
					)
				})
				.collect::<Vec<_>>(),
		},
		staking: StakingConfig {
			validator_count: initial_authorities.len() as u32,
			minimum_validator_count: initial_authorities.len() as u32,
			invulnerables: initial_authorities.iter().map(|x| x.0.clone()).collect(),
			slash_reward_fraction: Perbill::from_percent(10),
			stakers,
			..Default::default()
		},
		democracy: DemocracyConfig::default(),
		elections: ElectionsConfig {
			members: endowed_accounts
				.iter()
				.take((num_endowed_accounts + 1) / 2)
				.cloned()
				.map(|member| (member, STASH))
				.collect(),
		},
		council: CouncilConfig::default(),
		technical_committee: TechnicalCommitteeConfig {
			members: endowed_accounts
				.iter()
				.take((num_endowed_accounts + 1) / 2)
				.cloned()
				.collect(),
			phantom: Default::default(),
		},
		sudo: SudoConfig { key: root_key },
		babe: BabeConfig {
			authorities: vec![],
			epoch_config: Some(node_runtime::BABE_GENESIS_EPOCH_CONFIG),
		},
		im_online: ImOnlineConfig { keys: vec![] },
		authority_discovery: AuthorityDiscoveryConfig { keys: vec![] },
		grandpa: GrandpaConfig { authorities: vec![] },
		technical_membership: Default::default(),
		treasury: Default::default(),
		society: SocietyConfig {
			members: endowed_accounts
				.iter()
				.take((num_endowed_accounts + 1) / 2)
				.cloned()
				.collect(),
			pot: 0,
			max_members: 999,
		},
		vesting: Default::default(),
		gilt: Default::default(),
>>>>>>> 5b55e010
		transaction_storage: Default::default(),
    }
}

fn development_config_genesis() -> GenesisConfig {
<<<<<<< HEAD
    build_genesis(
        vec![authority_keys_from_seed("Alice")],
        get_account_id_from_seed::<sr25519::Public>("Alice"),
        None,
        None,
    )
=======
	testnet_genesis(
		vec![authority_keys_from_seed("Alice")],
		vec![],
		get_account_id_from_seed::<sr25519::Public>("Alice"),
		None,
	)
>>>>>>> 5b55e010
}

/// Development config (single validator Alice)
pub fn development_config() -> ChainSpec {
    ChainSpec::from_genesis(
        "Development",
        "dev",
        ChainType::Development,
        development_config_genesis,
        vec![],
        None,
        None,
        None,
        Default::default(),
    )
}

<<<<<<< HEAD
fn local_build_genesis() -> GenesisConfig {
    build_genesis(
        vec![
            authority_keys_from_seed("Alice"),
            authority_keys_from_seed("Bob"),
        ],
        get_account_id_from_seed::<sr25519::Public>("Alice"),
        None,
        None,
    )
=======
fn local_testnet_genesis() -> GenesisConfig {
	testnet_genesis(
		vec![authority_keys_from_seed("Alice"), authority_keys_from_seed("Bob")],
		vec![],
		get_account_id_from_seed::<sr25519::Public>("Alice"),
		None,
	)
>>>>>>> 5b55e010
}

/// Local testnet config (multivalidator Alice + Bob)
pub fn local_staging_config() -> ChainSpec {
    ChainSpec::from_genesis(
        "Local Testnet",
        "local_testnet",
        ChainType::Local,
        local_build_genesis,
        vec![],
        None,
        None,
        None,
        Default::default(),
    )
}

/// Production genesis
fn prod_genesis() -> GenesisConfig {
    let sudo_acc: AccountId =
        hex!["18bff030bef78621b59562a9633d6c8ec358a96c070358de3fcd7fd8d2879e35"].into();
    let authorities: Vec<(
        AccountId,
        AccountId,
        GrandpaId,
        BabeId,
        ImOnlineId,
        AuthorityDiscoveryId,
    )> = vec![
        // Stash AccountId (sr25519)
        // Controller AccountId (sr25519)
        // GradpadId (ed25519)
        // BabeId (sr25519) / babe
        // ImOnlineId (sr25519) / imon
        // AuthorityDiscovery (sr25519) / audi
        //----------------------------------------------------------------
        (
            // 5FxKovft7pM663rr4Smtbj4CZzt82TaykWFZP2H4rjCNTiJu
            hex!["ac133e5ced8c63f4028be2f9f10da8b5d1f9d270ba03820723361da981a5dc18"].into(),
            // 5HMsJCtxzvVHa458CxsVsuboP1Nee6sE7KjhfxbDXCP5j3aM
            hex!["ea441e35c86bac239d3e40bb6ff0ed9008447d02d90e20c3044e06e301297965"].into(),
            // GranpaId: 5F4wPxMnFGNGi5docWuMx7G7BfdKEx5wTiiDP3MFByACmNfR
            hex!["84e24732c91231c3210fa6f2f3b9b777a92f61d5d1fede6f43c78620abfe855d"]
                .unchecked_into(),
            //---- SESSIONS ----
            // 5Ca9DuynzqbXFUQZuEkuhVVZS7abaZQL2dADJ8U5oz4cXjxR
            hex!["167381df0eec9c3fd442d130188150100ad11d00a9ca66e3d425409b1e083f3c"]
                .unchecked_into(),
            hex!["167381df0eec9c3fd442d130188150100ad11d00a9ca66e3d425409b1e083f3c"]
                .unchecked_into(),
            hex!["167381df0eec9c3fd442d130188150100ad11d00a9ca66e3d425409b1e083f3c"]
                .unchecked_into(),
        ),
        (
            // 5HGZ4bYs6dNBkv5FDm8vDnX6Dmu9BKMu5hnp4VQEvqpxKCmk
            hex!["e63681f88b055258860b53f3e87c959c3da95d6b77becacb2fc5afcef021742e"].into(),
            // 5GVmNGawT1CPERzsRGPXRqRAE94HBmY3mhJLsoMMMzdMc2CF
            hex!["c40de2c66879a462f477c706db7aeb83b67f4076be7f6bdfd74f002afcf6e22e"].into(),
            // GrandpaId: 5Cf1ayVSoxQ39XV44BWBVTjF4SSQE2CoTsxLR26gnkDpokFG
            hex!["1a2a06ba1f03b6fa2591da9005f100053b24225f5231abce6d1547704ff740e9"]
                .unchecked_into(),
            //---- SESSIONS ----
            // 5H6AKvZeTDkvZKVWxyqzGjgj4NezwomVYEi6KcjtsZN7dM8F
            hex!["de4984b4344a796f989b34ab234adc64b6af022f069e33657937ca68665c547c"]
                .unchecked_into(),
            hex!["de4984b4344a796f989b34ab234adc64b6af022f069e33657937ca68665c547c"]
                .unchecked_into(),
            hex!["de4984b4344a796f989b34ab234adc64b6af022f069e33657937ca68665c547c"]
                .unchecked_into(),
        ),
    ];
    build_genesis(
        authorities,
        sudo_acc.clone(),
        Some(vec![
            sudo_acc,
            // reserved authorities
            hex!["3af749c23d1c17bc0c822363b3e2620d6f473cb5e9631d10449bdb0dea683130"].into(),
            hex!["ee735365ca9e1bdebe0b7fbb7e781ff88a63d8e7c60569a399d256497d618813"].into(),
            hex!["4a8f386d7b8849e2be3a67a2182fefee87138b4b908e00e7386516a4f82bb576"].into(),
            hex!["ee7c3224fe1d012e0c5cdf1eb1b1c6164752dff43bb8f0ca95e8521a6ed3a37a"].into(),
            // for authority validators
            hex!["c83104c7eba84373392336d71ef4915b7a45c4966d1dbc82eee146109b390e5f"].into(),
            hex!["6671d91c741357a54eb81176d74bbf42445d4883b90148179a8b49aaa459b51e"].into(),
        ]),
        Some(100_000 * DOLLARS),
    )
}

/// Production configuration
pub fn prod_config() -> ChainSpec {
    // ChainSpec::from_json_bytes(&include_bytes!("../res/prod.json"))
    let boot_nodes = vec![];
    let properties = serde_json::from_str(
        r#"{
            "ss58Format": 99,
            "tokenDecimals": 10,
            "tokenSymbol": "ARA"
        }"#,
    )
    .unwrap();
    ChainSpec::from_genesis(
        "Nuchain",
        "nuc01", // fase1
        ChainType::Live,
        prod_genesis,
        boot_nodes,
        Some(
            TelemetryEndpoints::new(vec![(MAIN_TELEMETRY_URL.to_string(), 0)])
                .expect("Staging telemetry url is valid; qed"),
        ),
        Some("nuc"),
        Some(properties),
        Default::default(),
    )
}

#[cfg(test)]
pub(crate) mod tests {
<<<<<<< HEAD
    use super::*;
    use crate::service::{new_full_base, new_light_base, NewFullBase};
    use sc_service_test;
    use sp_runtime::BuildStorage;

    fn local_build_genesis_instant_single() -> GenesisConfig {
        build_genesis(
            vec![authority_keys_from_seed("Alice")],
            get_account_id_from_seed::<sr25519::Public>("Alice"),
            None,
            None
        )
    }

    /// Local testnet config (single validator - Alice)
    pub fn integration_test_config_with_single_authority() -> ChainSpec {
        ChainSpec::from_genesis(
            "Integration Test",
            "test",
            ChainType::Development,
            local_build_genesis_instant_single,
            vec![],
            None,
            None,
            None,
            Default::default(),
        )
    }

    /// Local testnet config (multivalidator Alice + Bob)
    pub fn integration_test_config_with_two_authorities() -> ChainSpec {
        ChainSpec::from_genesis(
            "Integration Test",
            "test",
            ChainType::Development,
            local_build_genesis,
            vec![],
            None,
            None,
            None,
            Default::default(),
        )
    }

    #[test]
    #[ignore]
    fn test_connectivity() {
        sc_service_test::connectivity(
            integration_test_config_with_two_authorities(),
            |config| {
                let NewFullBase {
                    task_manager,
                    client,
                    network,
                    transaction_pool,
                    ..
                } = new_full_base(config, |_, _| ())?;
                Ok(sc_service_test::TestNetComponents::new(
                    task_manager,
                    client,
                    network,
                    transaction_pool,
                ))
            },
            |config| {
                let (keep_alive, _, _, client, network, transaction_pool) = new_light_base(config)?;
                Ok(sc_service_test::TestNetComponents::new(
                    keep_alive,
                    client,
                    network,
                    transaction_pool,
                ))
            },
        );
    }

    #[test]
    fn test_create_development_chain_spec() {
        development_config().build_storage().unwrap();
    }

    #[test]
    fn test_create_local_testnet_chain_spec() {
        local_staging_config().build_storage().unwrap();
    }

    #[test]
    fn test_staging_test_net_chain_spec() {
        staging_config().build_storage().unwrap();
    }

    #[test]
    fn test_create_prod_chain_spec() {
        prod_config().build_storage().unwrap();
    }
=======
	use super::*;
	use crate::service::{new_full_base, new_light_base, NewFullBase};
	use sc_service_test;
	use sp_runtime::BuildStorage;

	fn local_testnet_genesis_instant_single() -> GenesisConfig {
		testnet_genesis(
			vec![authority_keys_from_seed("Alice")],
			vec![],
			get_account_id_from_seed::<sr25519::Public>("Alice"),
			None,
		)
	}

	/// Local testnet config (single validator - Alice)
	pub fn integration_test_config_with_single_authority() -> ChainSpec {
		ChainSpec::from_genesis(
			"Integration Test",
			"test",
			ChainType::Development,
			local_testnet_genesis_instant_single,
			vec![],
			None,
			None,
			None,
			Default::default(),
		)
	}

	/// Local testnet config (multivalidator Alice + Bob)
	pub fn integration_test_config_with_two_authorities() -> ChainSpec {
		ChainSpec::from_genesis(
			"Integration Test",
			"test",
			ChainType::Development,
			local_testnet_genesis,
			vec![],
			None,
			None,
			None,
			Default::default(),
		)
	}

	#[test]
	#[ignore]
	fn test_connectivity() {
		sc_service_test::connectivity(
			integration_test_config_with_two_authorities(),
			|config| {
				let NewFullBase { task_manager, client, network, transaction_pool, .. } =
					new_full_base(config, |_, _| ())?;
				Ok(sc_service_test::TestNetComponents::new(
					task_manager,
					client,
					network,
					transaction_pool,
				))
			},
			|config| {
				let (keep_alive, _, client, network, transaction_pool) = new_light_base(config)?;
				Ok(sc_service_test::TestNetComponents::new(
					keep_alive,
					client,
					network,
					transaction_pool,
				))
			},
		);
	}

	#[test]
	fn test_create_development_chain_spec() {
		development_config().build_storage().unwrap();
	}

	#[test]
	fn test_create_local_testnet_chain_spec() {
		local_testnet_config().build_storage().unwrap();
	}

	#[test]
	fn test_staging_test_net_chain_spec() {
		staging_testnet_config().build_storage().unwrap();
	}
>>>>>>> 5b55e010
}<|MERGE_RESOLUTION|>--- conflicted
+++ resolved
@@ -20,42 +20,23 @@
 
 use grandpa_primitives::AuthorityId as GrandpaId;
 use hex_literal::hex;
-<<<<<<< HEAD
-use nuchain_runtime::constants::currency::*;
-use nuchain_runtime::Block;
 use nuchain_runtime::{
-    wasm_binary_unwrap, AuthorityDiscoveryConfig, BabeConfig, BalancesConfig,
-    CouncilConfig, DemocracyConfig, ElectionsConfig, GrandpaConfig, ImOnlineConfig, IndicesConfig,
-    SessionConfig, SessionKeys, SocietyConfig, StakerStatus, StakingConfig, SudoConfig,
-    SystemConfig, TechnicalCommitteeConfig,
-=======
-use node_runtime::{
 	constants::currency::*, wasm_binary_unwrap, AuthorityDiscoveryConfig, BabeConfig,
 	BalancesConfig, Block, CouncilConfig, DemocracyConfig, ElectionsConfig, GrandpaConfig,
 	ImOnlineConfig, IndicesConfig, SessionConfig, SessionKeys, SocietyConfig, StakerStatus,
-	StakingConfig, SudoConfig, SystemConfig, TechnicalCommitteeConfig, MAX_NOMINATIONS,
->>>>>>> 5b55e010
+	StakingConfig, SudoConfig, SystemConfig, TechnicalCommitteeConfig
 };
 use pallet_im_online::sr25519::AuthorityId as ImOnlineId;
 use sc_chain_spec::ChainSpecExtension;
 use sc_service::ChainType;
 use sc_telemetry::TelemetryEndpoints;
 use serde::{Deserialize, Serialize};
-<<<<<<< HEAD
-use serde_json;
-=======
->>>>>>> 5b55e010
 use sp_authority_discovery::AuthorityId as AuthorityDiscoveryId;
 use sp_consensus_babe::AuthorityId as BabeId;
 use sp_core::{crypto::UncheckedInto, sr25519, Pair, Public};
 use sp_runtime::{
-<<<<<<< HEAD
-    traits::{IdentifyAccount, Verify},
-    Perbill,
-=======
 	traits::{IdentifyAccount, Verify},
 	Perbill,
->>>>>>> 5b55e010
 };
 
 pub use node_primitives::{AccountId, Balance, Signature};
@@ -109,7 +90,6 @@
     }
 }
 
-<<<<<<< HEAD
 fn staging_config_genesis() -> GenesisConfig {
     // stash, controller, session-key
     // generated with secret:
@@ -215,126 +195,6 @@
         Some(properties),
         Default::default(),
     )
-=======
-fn staging_testnet_config_genesis() -> GenesisConfig {
-	// stash, controller, session-key
-	// generated with secret:
-	// for i in 1 2 3 4 ; do for j in stash controller; do subkey inspect "$secret"/fir/$j/$i; done; done
-	// and
-	// for i in 1 2 3 4 ; do for j in session; do subkey --ed25519 inspect "$secret"//fir//$j//$i; done; done
-
-	let initial_authorities: Vec<(
-		AccountId,
-		AccountId,
-		GrandpaId,
-		BabeId,
-		ImOnlineId,
-		AuthorityDiscoveryId,
-	)> = vec![
-		(
-			// 5Fbsd6WXDGiLTxunqeK5BATNiocfCqu9bS1yArVjCgeBLkVy
-			hex!["9c7a2ee14e565db0c69f78c7b4cd839fbf52b607d867e9e9c5a79042898a0d12"].into(),
-			// 5EnCiV7wSHeNhjW3FSUwiJNkcc2SBkPLn5Nj93FmbLtBjQUq
-			hex!["781ead1e2fa9ccb74b44c19d29cb2a7a4b5be3972927ae98cd3877523976a276"].into(),
-			// 5Fb9ayurnxnaXj56CjmyQLBiadfRCqUbL2VWNbbe1nZU6wiC
-			hex!["9becad03e6dcac03cee07edebca5475314861492cdfc96a2144a67bbe9699332"]
-				.unchecked_into(),
-			// 5EZaeQ8djPcq9pheJUhgerXQZt9YaHnMJpiHMRhwQeinqUW8
-			hex!["6e7e4eb42cbd2e0ab4cae8708ce5509580b8c04d11f6758dbf686d50fe9f9106"]
-				.unchecked_into(),
-			// 5EZaeQ8djPcq9pheJUhgerXQZt9YaHnMJpiHMRhwQeinqUW8
-			hex!["6e7e4eb42cbd2e0ab4cae8708ce5509580b8c04d11f6758dbf686d50fe9f9106"]
-				.unchecked_into(),
-			// 5EZaeQ8djPcq9pheJUhgerXQZt9YaHnMJpiHMRhwQeinqUW8
-			hex!["6e7e4eb42cbd2e0ab4cae8708ce5509580b8c04d11f6758dbf686d50fe9f9106"]
-				.unchecked_into(),
-		),
-		(
-			// 5ERawXCzCWkjVq3xz1W5KGNtVx2VdefvZ62Bw1FEuZW4Vny2
-			hex!["68655684472b743e456907b398d3a44c113f189e56d1bbfd55e889e295dfde78"].into(),
-			// 5Gc4vr42hH1uDZc93Nayk5G7i687bAQdHHc9unLuyeawHipF
-			hex!["c8dc79e36b29395413399edaec3e20fcca7205fb19776ed8ddb25d6f427ec40e"].into(),
-			// 5EockCXN6YkiNCDjpqqnbcqd4ad35nU4RmA1ikM4YeRN4WcE
-			hex!["7932cff431e748892fa48e10c63c17d30f80ca42e4de3921e641249cd7fa3c2f"]
-				.unchecked_into(),
-			// 5DhLtiaQd1L1LU9jaNeeu9HJkP6eyg3BwXA7iNMzKm7qqruQ
-			hex!["482dbd7297a39fa145c570552249c2ca9dd47e281f0c500c971b59c9dcdcd82e"]
-				.unchecked_into(),
-			// 5DhLtiaQd1L1LU9jaNeeu9HJkP6eyg3BwXA7iNMzKm7qqruQ
-			hex!["482dbd7297a39fa145c570552249c2ca9dd47e281f0c500c971b59c9dcdcd82e"]
-				.unchecked_into(),
-			// 5DhLtiaQd1L1LU9jaNeeu9HJkP6eyg3BwXA7iNMzKm7qqruQ
-			hex!["482dbd7297a39fa145c570552249c2ca9dd47e281f0c500c971b59c9dcdcd82e"]
-				.unchecked_into(),
-		),
-		(
-			// 5DyVtKWPidondEu8iHZgi6Ffv9yrJJ1NDNLom3X9cTDi98qp
-			hex!["547ff0ab649283a7ae01dbc2eb73932eba2fb09075e9485ff369082a2ff38d65"].into(),
-			// 5FeD54vGVNpFX3PndHPXJ2MDakc462vBCD5mgtWRnWYCpZU9
-			hex!["9e42241d7cd91d001773b0b616d523dd80e13c6c2cab860b1234ef1b9ffc1526"].into(),
-			// 5E1jLYfLdUQKrFrtqoKgFrRvxM3oQPMbf6DfcsrugZZ5Bn8d
-			hex!["5633b70b80a6c8bb16270f82cca6d56b27ed7b76c8fd5af2986a25a4788ce440"]
-				.unchecked_into(),
-			// 5DhKqkHRkndJu8vq7pi2Q5S3DfftWJHGxbEUNH43b46qNspH
-			hex!["482a3389a6cf42d8ed83888cfd920fec738ea30f97e44699ada7323f08c3380a"]
-				.unchecked_into(),
-			// 5DhKqkHRkndJu8vq7pi2Q5S3DfftWJHGxbEUNH43b46qNspH
-			hex!["482a3389a6cf42d8ed83888cfd920fec738ea30f97e44699ada7323f08c3380a"]
-				.unchecked_into(),
-			// 5DhKqkHRkndJu8vq7pi2Q5S3DfftWJHGxbEUNH43b46qNspH
-			hex!["482a3389a6cf42d8ed83888cfd920fec738ea30f97e44699ada7323f08c3380a"]
-				.unchecked_into(),
-		),
-		(
-			// 5HYZnKWe5FVZQ33ZRJK1rG3WaLMztxWrrNDb1JRwaHHVWyP9
-			hex!["f26cdb14b5aec7b2789fd5ca80f979cef3761897ae1f37ffb3e154cbcc1c2663"].into(),
-			// 5EPQdAQ39WQNLCRjWsCk5jErsCitHiY5ZmjfWzzbXDoAoYbn
-			hex!["66bc1e5d275da50b72b15de072a2468a5ad414919ca9054d2695767cf650012f"].into(),
-			// 5DMa31Hd5u1dwoRKgC4uvqyrdK45RHv3CpwvpUC1EzuwDit4
-			hex!["3919132b851ef0fd2dae42a7e734fe547af5a6b809006100f48944d7fae8e8ef"]
-				.unchecked_into(),
-			// 5C4vDQxA8LTck2xJEy4Yg1hM9qjDt4LvTQaMo4Y8ne43aU6x
-			hex!["00299981a2b92f878baaf5dbeba5c18d4e70f2a1fcd9c61b32ea18daf38f4378"]
-				.unchecked_into(),
-			// 5C4vDQxA8LTck2xJEy4Yg1hM9qjDt4LvTQaMo4Y8ne43aU6x
-			hex!["00299981a2b92f878baaf5dbeba5c18d4e70f2a1fcd9c61b32ea18daf38f4378"]
-				.unchecked_into(),
-			// 5C4vDQxA8LTck2xJEy4Yg1hM9qjDt4LvTQaMo4Y8ne43aU6x
-			hex!["00299981a2b92f878baaf5dbeba5c18d4e70f2a1fcd9c61b32ea18daf38f4378"]
-				.unchecked_into(),
-		),
-	];
-
-	// generated with secret: subkey inspect "$secret"/fir
-	let root_key: AccountId = hex![
-		// 5Ff3iXP75ruzroPWRP2FYBHWnmGGBSb63857BgnzCoXNxfPo
-		"9ee5e5bdc0ec239eb164f865ecc345ce4c88e76ee002e0f7e318097347471809"
-	]
-	.into();
-
-	let endowed_accounts: Vec<AccountId> = vec![root_key.clone()];
-
-	testnet_genesis(initial_authorities, vec![], root_key, Some(endowed_accounts))
-}
-
-/// Staging testnet config.
-pub fn staging_testnet_config() -> ChainSpec {
-	let boot_nodes = vec![];
-	ChainSpec::from_genesis(
-		"Staging Testnet",
-		"staging_testnet",
-		ChainType::Live,
-		staging_testnet_config_genesis,
-		boot_nodes,
-		Some(
-			TelemetryEndpoints::new(vec![(STAGING_TELEMETRY_URL.to_string(), 0)])
-				.expect("Staging telemetry url is valid; qed"),
-		),
-		None,
-		None,
-		Default::default(),
-	)
->>>>>>> 5b55e010
 }
 
 /// Helper function to generate a crypto pair from seed
@@ -347,18 +207,13 @@
 /// Helper function to generate an account ID from seed
 pub fn get_account_id_from_seed<TPublic: Public>(seed: &str) -> AccountId
 where
-<<<<<<< HEAD
-    AccountPublic: From<<TPublic::Pair as Pair>::Public>,
-=======
 	AccountPublic: From<<TPublic::Pair as Pair>::Public>,
->>>>>>> 5b55e010
 {
     AccountPublic::from(get_from_seed::<TPublic>(seed)).into_account()
 }
 
 /// Helper function to generate stash, controller and session key from seed
 pub fn authority_keys_from_seed(
-<<<<<<< HEAD
     seed: &str,
 ) -> (
     AccountId,
@@ -376,18 +231,6 @@
         get_from_seed::<ImOnlineId>(seed),
         get_from_seed::<AuthorityDiscoveryId>(seed),
     )
-=======
-	seed: &str,
-) -> (AccountId, AccountId, GrandpaId, BabeId, ImOnlineId, AuthorityDiscoveryId) {
-	(
-		get_account_id_from_seed::<sr25519::Public>(&format!("{}//stash", seed)),
-		get_account_id_from_seed::<sr25519::Public>(seed),
-		get_from_seed::<GrandpaId>(seed),
-		get_from_seed::<BabeId>(seed),
-		get_from_seed::<ImOnlineId>(seed),
-		get_from_seed::<AuthorityDiscoveryId>(seed),
-	)
->>>>>>> 5b55e010
 }
 
 /// Helper function to create GenesisConfig for testing
@@ -404,7 +247,6 @@
     endowed_accounts: Option<Vec<AccountId>>,
     endowment_balance: Option<Balance>,
 ) -> GenesisConfig {
-<<<<<<< HEAD
     let mut endowed_accounts: Vec<AccountId> = endowed_accounts.unwrap_or_else(|| {
         vec![
             get_account_id_from_seed::<sr25519::Public>("Alice"),
@@ -521,147 +363,17 @@
         },
         vesting: Default::default(),
         gilt: Default::default(),
-=======
-	let mut endowed_accounts: Vec<AccountId> = endowed_accounts.unwrap_or_else(|| {
-		vec![
-			get_account_id_from_seed::<sr25519::Public>("Alice"),
-			get_account_id_from_seed::<sr25519::Public>("Bob"),
-			get_account_id_from_seed::<sr25519::Public>("Charlie"),
-			get_account_id_from_seed::<sr25519::Public>("Dave"),
-			get_account_id_from_seed::<sr25519::Public>("Eve"),
-			get_account_id_from_seed::<sr25519::Public>("Ferdie"),
-			get_account_id_from_seed::<sr25519::Public>("Alice//stash"),
-			get_account_id_from_seed::<sr25519::Public>("Bob//stash"),
-			get_account_id_from_seed::<sr25519::Public>("Charlie//stash"),
-			get_account_id_from_seed::<sr25519::Public>("Dave//stash"),
-			get_account_id_from_seed::<sr25519::Public>("Eve//stash"),
-			get_account_id_from_seed::<sr25519::Public>("Ferdie//stash"),
-		]
-	});
-	// endow all authorities and nominators.
-	initial_authorities
-		.iter()
-		.map(|x| &x.0)
-		.chain(initial_nominators.iter())
-		.for_each(|x| {
-			if !endowed_accounts.contains(&x) {
-				endowed_accounts.push(x.clone())
-			}
-		});
-
-	// stakers: all validators and nominators.
-	let mut rng = rand::thread_rng();
-	let stakers = initial_authorities
-		.iter()
-		.map(|x| (x.0.clone(), x.1.clone(), STASH, StakerStatus::Validator))
-		.chain(initial_nominators.iter().map(|x| {
-			use rand::{seq::SliceRandom, Rng};
-			let limit = (MAX_NOMINATIONS as usize).min(initial_authorities.len());
-			let count = rng.gen::<usize>() % limit;
-			let nominations = initial_authorities
-				.as_slice()
-				.choose_multiple(&mut rng, count)
-				.into_iter()
-				.map(|choice| choice.0.clone())
-				.collect::<Vec<_>>();
-			(x.clone(), x.clone(), STASH, StakerStatus::Nominator(nominations))
-		}))
-		.collect::<Vec<_>>();
-
-	let num_endowed_accounts = endowed_accounts.len();
-
-	const ENDOWMENT: Balance = 10_000_000 * DOLLARS;
-	const STASH: Balance = ENDOWMENT / 1000;
-
-	GenesisConfig {
-		system: SystemConfig {
-			code: wasm_binary_unwrap().to_vec(),
-			changes_trie_config: Default::default(),
-		},
-		balances: BalancesConfig {
-			balances: endowed_accounts.iter().cloned().map(|x| (x, ENDOWMENT)).collect(),
-		},
-		indices: IndicesConfig { indices: vec![] },
-		session: SessionConfig {
-			keys: initial_authorities
-				.iter()
-				.map(|x| {
-					(
-						x.0.clone(),
-						x.0.clone(),
-						session_keys(x.2.clone(), x.3.clone(), x.4.clone(), x.5.clone()),
-					)
-				})
-				.collect::<Vec<_>>(),
-		},
-		staking: StakingConfig {
-			validator_count: initial_authorities.len() as u32,
-			minimum_validator_count: initial_authorities.len() as u32,
-			invulnerables: initial_authorities.iter().map(|x| x.0.clone()).collect(),
-			slash_reward_fraction: Perbill::from_percent(10),
-			stakers,
-			..Default::default()
-		},
-		democracy: DemocracyConfig::default(),
-		elections: ElectionsConfig {
-			members: endowed_accounts
-				.iter()
-				.take((num_endowed_accounts + 1) / 2)
-				.cloned()
-				.map(|member| (member, STASH))
-				.collect(),
-		},
-		council: CouncilConfig::default(),
-		technical_committee: TechnicalCommitteeConfig {
-			members: endowed_accounts
-				.iter()
-				.take((num_endowed_accounts + 1) / 2)
-				.cloned()
-				.collect(),
-			phantom: Default::default(),
-		},
-		sudo: SudoConfig { key: root_key },
-		babe: BabeConfig {
-			authorities: vec![],
-			epoch_config: Some(node_runtime::BABE_GENESIS_EPOCH_CONFIG),
-		},
-		im_online: ImOnlineConfig { keys: vec![] },
-		authority_discovery: AuthorityDiscoveryConfig { keys: vec![] },
-		grandpa: GrandpaConfig { authorities: vec![] },
-		technical_membership: Default::default(),
-		treasury: Default::default(),
-		society: SocietyConfig {
-			members: endowed_accounts
-				.iter()
-				.take((num_endowed_accounts + 1) / 2)
-				.cloned()
-				.collect(),
-			pot: 0,
-			max_members: 999,
-		},
-		vesting: Default::default(),
-		gilt: Default::default(),
->>>>>>> 5b55e010
 		transaction_storage: Default::default(),
     }
 }
 
 fn development_config_genesis() -> GenesisConfig {
-<<<<<<< HEAD
     build_genesis(
         vec![authority_keys_from_seed("Alice")],
         get_account_id_from_seed::<sr25519::Public>("Alice"),
         None,
         None,
     )
-=======
-	testnet_genesis(
-		vec![authority_keys_from_seed("Alice")],
-		vec![],
-		get_account_id_from_seed::<sr25519::Public>("Alice"),
-		None,
-	)
->>>>>>> 5b55e010
 }
 
 /// Development config (single validator Alice)
@@ -679,7 +391,6 @@
     )
 }
 
-<<<<<<< HEAD
 fn local_build_genesis() -> GenesisConfig {
     build_genesis(
         vec![
@@ -690,15 +401,6 @@
         None,
         None,
     )
-=======
-fn local_testnet_genesis() -> GenesisConfig {
-	testnet_genesis(
-		vec![authority_keys_from_seed("Alice"), authority_keys_from_seed("Bob")],
-		vec![],
-		get_account_id_from_seed::<sr25519::Public>("Alice"),
-		None,
-	)
->>>>>>> 5b55e010
 }
 
 /// Local testnet config (multivalidator Alice + Bob)
@@ -818,7 +520,6 @@
 
 #[cfg(test)]
 pub(crate) mod tests {
-<<<<<<< HEAD
     use super::*;
     use crate::service::{new_full_base, new_light_base, NewFullBase};
     use sc_service_test;
@@ -914,91 +615,4 @@
     fn test_create_prod_chain_spec() {
         prod_config().build_storage().unwrap();
     }
-=======
-	use super::*;
-	use crate::service::{new_full_base, new_light_base, NewFullBase};
-	use sc_service_test;
-	use sp_runtime::BuildStorage;
-
-	fn local_testnet_genesis_instant_single() -> GenesisConfig {
-		testnet_genesis(
-			vec![authority_keys_from_seed("Alice")],
-			vec![],
-			get_account_id_from_seed::<sr25519::Public>("Alice"),
-			None,
-		)
-	}
-
-	/// Local testnet config (single validator - Alice)
-	pub fn integration_test_config_with_single_authority() -> ChainSpec {
-		ChainSpec::from_genesis(
-			"Integration Test",
-			"test",
-			ChainType::Development,
-			local_testnet_genesis_instant_single,
-			vec![],
-			None,
-			None,
-			None,
-			Default::default(),
-		)
-	}
-
-	/// Local testnet config (multivalidator Alice + Bob)
-	pub fn integration_test_config_with_two_authorities() -> ChainSpec {
-		ChainSpec::from_genesis(
-			"Integration Test",
-			"test",
-			ChainType::Development,
-			local_testnet_genesis,
-			vec![],
-			None,
-			None,
-			None,
-			Default::default(),
-		)
-	}
-
-	#[test]
-	#[ignore]
-	fn test_connectivity() {
-		sc_service_test::connectivity(
-			integration_test_config_with_two_authorities(),
-			|config| {
-				let NewFullBase { task_manager, client, network, transaction_pool, .. } =
-					new_full_base(config, |_, _| ())?;
-				Ok(sc_service_test::TestNetComponents::new(
-					task_manager,
-					client,
-					network,
-					transaction_pool,
-				))
-			},
-			|config| {
-				let (keep_alive, _, client, network, transaction_pool) = new_light_base(config)?;
-				Ok(sc_service_test::TestNetComponents::new(
-					keep_alive,
-					client,
-					network,
-					transaction_pool,
-				))
-			},
-		);
-	}
-
-	#[test]
-	fn test_create_development_chain_spec() {
-		development_config().build_storage().unwrap();
-	}
-
-	#[test]
-	fn test_create_local_testnet_chain_spec() {
-		local_testnet_config().build_storage().unwrap();
-	}
-
-	#[test]
-	fn test_staging_test_net_chain_spec() {
-		staging_testnet_config().build_storage().unwrap();
-	}
->>>>>>> 5b55e010
 }