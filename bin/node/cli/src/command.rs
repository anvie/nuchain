--- conflicted
+++ resolved
@@ -24,7 +24,6 @@
 use sc_service::PartialComponents;
 
 impl SubstrateCli for Cli {
-<<<<<<< HEAD
     fn impl_name() -> String {
         "Nuchain Node".into()
     }
@@ -53,9 +52,8 @@
         let spec = match id {
             "" => Box::new(chain_spec::main_config()?),
             "dev" => Box::new(chain_spec::development_config()),
-            "local" => Box::new(chain_spec::local_testnet_config()),
             "fir" | "flaming-fir" => Box::new(chain_spec::flaming_fir_config()?),
-            "testnet" => Box::new(chain_spec::testnet_config()),
+            "testnet" => Box::new(chain_spec::testnet_config()?),
             "prod" => Box::new(chain_spec::prod_config()),
             path => Box::new(chain_spec::ChainSpec::from_json_file(
                 std::path::PathBuf::from(path),
@@ -67,52 +65,6 @@
     fn native_runtime_version(_: &Box<dyn ChainSpec>) -> &'static RuntimeVersion {
         &nuchain_runtime::VERSION
     }
-=======
-	fn impl_name() -> String {
-		"Nuchain Node".into()
-	}
-
-	fn impl_version() -> String {
-		env!("SUBSTRATE_CLI_IMPL_VERSION").into()
-	}
-
-	fn description() -> String {
-		env!("CARGO_PKG_DESCRIPTION").into()
-	}
-
-	fn author() -> String {
-		env!("CARGO_PKG_AUTHORS").into()
-	}
-
-	fn support_url() -> String {
-		"https://github.com/nusantarachain/nuchain/issues/new".into()
-	}
-
-	fn copyright_start_year() -> i32 {
-		2021
-	}
-
-	fn load_spec(&self, id: &str) -> std::result::Result<Box<dyn sc_service::ChainSpec>, String> {
-		let spec =
-			match id {
-				"" => Box::new(chain_spec::main_config()?),
-				"dev" => Box::new(chain_spec::development_config()),
-				"local" => Box::new(chain_spec::local_staging_config()),
-				"fir" | "flaming-fir" => Box::new(chain_spec::flaming_fir_config()?),
-				"testnet" => Box::new(chain_spec::testnet_config()?),
-				"staging" => Box::new(chain_spec::staging_config()),
-				"prod" => Box::new(chain_spec::prod_config()),
-				path => Box::new(chain_spec::ChainSpec::from_json_file(
-					std::path::PathBuf::from(path),
-				)?),
-			};
-		Ok(spec)
-	}
-
-	fn native_runtime_version(_: &Box<dyn ChainSpec>) -> &'static RuntimeVersion {
-		&nuchain_runtime::VERSION
-	}
->>>>>>> 6d44af70
 }
 
 /// Parse command line arguments into service configuration.
