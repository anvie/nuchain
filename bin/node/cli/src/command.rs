// This file is part of Substrate.

// Copyright (C) 2017-2021 Parity Technologies (UK) Ltd.
// SPDX-License-Identifier: GPL-3.0-or-later WITH Classpath-exception-2.0

// This program is free software: you can redistribute it and/or modify
// it under the terms of the GNU General Public License as published by
// the Free Software Foundation, either version 3 of the License, or
// (at your option) any later version.

// This program is distributed in the hope that it will be useful,
// but WITHOUT ANY WARRANTY; without even the implied warranty of
// MERCHANTABILITY or FITNESS FOR A PARTICULAR PURPOSE. See the
// GNU General Public License for more details.

// You should have received a copy of the GNU General Public License
// along with this program. If not, see <https://www.gnu.org/licenses/>.

<<<<<<< HEAD
use crate::service::new_partial;
use crate::{chain_spec, service, Cli, Subcommand};
use node_executor::Executor;
use nuchain_runtime::{Block, RuntimeApi};
=======
use crate::{chain_spec, service, service::new_partial, Cli, Subcommand};
use node_executor::Executor;
use node_runtime::{Block, RuntimeApi};
>>>>>>> 5b55e010
use sc_cli::{ChainSpec, Result, Role, RuntimeVersion, SubstrateCli};
use sc_service::PartialComponents;

impl SubstrateCli for Cli {
<<<<<<< HEAD
    fn impl_name() -> String {
        "Nuchain Node".into()
    }

    fn impl_version() -> String {
        env!("SUBSTRATE_CLI_IMPL_VERSION").into()
    }

    fn description() -> String {
        env!("CARGO_PKG_DESCRIPTION").into()
    }

    fn author() -> String {
        env!("CARGO_PKG_AUTHORS").into()
    }

    fn support_url() -> String {
        "https://github.com/nusantarachain/nuchain/issues/new".into()
    }

    fn copyright_start_year() -> i32 {
        2021
    }

    fn load_spec(&self, id: &str) -> std::result::Result<Box<dyn sc_service::ChainSpec>, String> {
        let spec = match id {
            "" => Box::new(chain_spec::main_config()?),
            "dev" => Box::new(chain_spec::development_config()),
            "fir" | "flaming-fir" => Box::new(chain_spec::flaming_fir_config()?),
            "testnet" => Box::new(chain_spec::testnet_config()?),
            "prod" => Box::new(chain_spec::prod_config()),
            path => Box::new(chain_spec::ChainSpec::from_json_file(
                std::path::PathBuf::from(path),
            )?),
        };
        Ok(spec)
    }

    fn native_runtime_version(_: &Box<dyn ChainSpec>) -> &'static RuntimeVersion {
        &nuchain_runtime::VERSION
    }
=======
	fn impl_name() -> String {
		"Substrate Node".into()
	}

	fn impl_version() -> String {
		env!("SUBSTRATE_CLI_IMPL_VERSION").into()
	}

	fn description() -> String {
		env!("CARGO_PKG_DESCRIPTION").into()
	}

	fn author() -> String {
		env!("CARGO_PKG_AUTHORS").into()
	}

	fn support_url() -> String {
		"https://github.com/paritytech/substrate/issues/new".into()
	}

	fn copyright_start_year() -> i32 {
		2017
	}

	fn load_spec(&self, id: &str) -> std::result::Result<Box<dyn sc_service::ChainSpec>, String> {
		let spec = match id {
			"" =>
				return Err(
					"Please specify which chain you want to run, e.g. --dev or --chain=local"
						.into(),
				),
			"dev" => Box::new(chain_spec::development_config()),
			"local" => Box::new(chain_spec::local_testnet_config()),
			"fir" | "flaming-fir" => Box::new(chain_spec::flaming_fir_config()?),
			"staging" => Box::new(chain_spec::staging_testnet_config()),
			path =>
				Box::new(chain_spec::ChainSpec::from_json_file(std::path::PathBuf::from(path))?),
		};
		Ok(spec)
	}

	fn native_runtime_version(_: &Box<dyn ChainSpec>) -> &'static RuntimeVersion {
		&node_runtime::VERSION
	}
>>>>>>> 5b55e010
}

/// Parse command line arguments into service configuration.
pub fn run() -> Result<()> {
<<<<<<< HEAD
    let cli = Cli::from_args();

    match &cli.subcommand {
        None => {
            println!(
                r#"
    _   _            _           _
   | \ | |          | |         (_)
   |  \| |_   _  ___| |__   __ _ _ _ __
   | . ` | | | |/ __| '_ \ / _` | | '_ \
   | |\  | |_| | (__| | | | (_| | | | | |
   \_| \_/\__,_|\___|_| |_|\__,_|_|_| |_|
	"#
            );

            let runner = cli.create_runner(&cli.run)?;
            runner.run_node_until_exit(|config| async move {
                match config.role {
                    Role::Light => service::new_light(config),
                    _ => service::new_full(config),
                }
                .map_err(sc_cli::Error::Service)
            })
        }
        Some(Subcommand::Inspect(cmd)) => {
            let runner = cli.create_runner(cmd)?;

            runner.sync_run(|config| cmd.run::<Block, RuntimeApi, Executor>(config))
        }
        Some(Subcommand::Benchmark(cmd)) => {
            if cfg!(feature = "runtime-benchmarks") {
                let runner = cli.create_runner(cmd)?;

                runner.sync_run(|config| cmd.run::<Block, Executor>(config))
            } else {
                Err("Benchmarking wasn't enabled when building the node. \
				You can enable it with `--features runtime-benchmarks`."
                    .into())
            }
        }
        Some(Subcommand::Key(cmd)) => cmd.run(&cli),
        Some(Subcommand::Sign(cmd)) => cmd.run(),
        Some(Subcommand::Verify(cmd)) => cmd.run(),
        Some(Subcommand::Vanity(cmd)) => cmd.run(),
        Some(Subcommand::BuildSpec(cmd)) => {
            let runner = cli.create_runner(cmd)?;
            runner.sync_run(|config| cmd.run(config.chain_spec, config.network))
        }
        Some(Subcommand::CheckBlock(cmd)) => {
            let runner = cli.create_runner(cmd)?;
            runner.async_run(|config| {
                let PartialComponents {
                    client,
                    task_manager,
                    import_queue,
                    ..
                } = new_partial(&config)?;
                Ok((cmd.run(client, import_queue), task_manager))
            })
        }
        Some(Subcommand::ExportBlocks(cmd)) => {
            let runner = cli.create_runner(cmd)?;
            runner.async_run(|config| {
                let PartialComponents {
                    client,
                    task_manager,
                    ..
                } = new_partial(&config)?;
                Ok((cmd.run(client, config.database), task_manager))
            })
        }
        Some(Subcommand::ExportState(cmd)) => {
            let runner = cli.create_runner(cmd)?;
            runner.async_run(|config| {
                let PartialComponents {
                    client,
                    task_manager,
                    ..
                } = new_partial(&config)?;
                Ok((cmd.run(client, config.chain_spec), task_manager))
            })
        }
        Some(Subcommand::ImportBlocks(cmd)) => {
            let runner = cli.create_runner(cmd)?;
            runner.async_run(|config| {
                let PartialComponents {
                    client,
                    task_manager,
                    import_queue,
                    ..
                } = new_partial(&config)?;
                Ok((cmd.run(client, import_queue), task_manager))
            })
        }
        Some(Subcommand::PurgeChain(cmd)) => {
            let runner = cli.create_runner(cmd)?;
            runner.sync_run(|config| cmd.run(config.database))
        }
        Some(Subcommand::Revert(cmd)) => {
            let runner = cli.create_runner(cmd)?;
            runner.async_run(|config| {
                let PartialComponents {
                    client,
                    task_manager,
                    backend,
                    ..
                } = new_partial(&config)?;
                Ok((cmd.run(client, backend), task_manager))
            })
        }
        #[cfg(feature = "try-runtime")]
        Some(Subcommand::TryRuntime(cmd)) => {
            let runner = cli.create_runner(cmd)?;
            runner.async_run(|config| {
                // we don't need any of the components of new_partial, just a runtime, or a task
                // manager to do `async_run`.
                let registry = config.prometheus_config.as_ref().map(|cfg| &cfg.registry);
                let task_manager =
                    sc_service::TaskManager::new(config.task_executor.clone(), registry).unwrap();

                Ok((cmd.run::<Block, Executor>(config), task_manager))
            })
        }
    }
=======
	let cli = Cli::from_args();

	match &cli.subcommand {
		None => {
			let runner = cli.create_runner(&cli.run)?;
			runner.run_node_until_exit(|config| async move {
				match config.role {
					Role::Light => service::new_light(config),
					_ => service::new_full(config),
				}
				.map_err(sc_cli::Error::Service)
			})
		},
		Some(Subcommand::Inspect(cmd)) => {
			let runner = cli.create_runner(cmd)?;

			runner.sync_run(|config| cmd.run::<Block, RuntimeApi, Executor>(config))
		},
		Some(Subcommand::Benchmark(cmd)) =>
			if cfg!(feature = "runtime-benchmarks") {
				let runner = cli.create_runner(cmd)?;

				runner.sync_run(|config| cmd.run::<Block, Executor>(config))
			} else {
				Err("Benchmarking wasn't enabled when building the node. \
				You can enable it with `--features runtime-benchmarks`."
					.into())
			},
		Some(Subcommand::Key(cmd)) => cmd.run(&cli),
		Some(Subcommand::Sign(cmd)) => cmd.run(),
		Some(Subcommand::Verify(cmd)) => cmd.run(),
		Some(Subcommand::Vanity(cmd)) => cmd.run(),
		Some(Subcommand::BuildSpec(cmd)) => {
			let runner = cli.create_runner(cmd)?;
			runner.sync_run(|config| cmd.run(config.chain_spec, config.network))
		},
		Some(Subcommand::CheckBlock(cmd)) => {
			let runner = cli.create_runner(cmd)?;
			runner.async_run(|config| {
				let PartialComponents { client, task_manager, import_queue, .. } =
					new_partial(&config)?;
				Ok((cmd.run(client, import_queue), task_manager))
			})
		},
		Some(Subcommand::ExportBlocks(cmd)) => {
			let runner = cli.create_runner(cmd)?;
			runner.async_run(|config| {
				let PartialComponents { client, task_manager, .. } = new_partial(&config)?;
				Ok((cmd.run(client, config.database), task_manager))
			})
		},
		Some(Subcommand::ExportState(cmd)) => {
			let runner = cli.create_runner(cmd)?;
			runner.async_run(|config| {
				let PartialComponents { client, task_manager, .. } = new_partial(&config)?;
				Ok((cmd.run(client, config.chain_spec), task_manager))
			})
		},
		Some(Subcommand::ImportBlocks(cmd)) => {
			let runner = cli.create_runner(cmd)?;
			runner.async_run(|config| {
				let PartialComponents { client, task_manager, import_queue, .. } =
					new_partial(&config)?;
				Ok((cmd.run(client, import_queue), task_manager))
			})
		},
		Some(Subcommand::PurgeChain(cmd)) => {
			let runner = cli.create_runner(cmd)?;
			runner.sync_run(|config| cmd.run(config.database))
		},
		Some(Subcommand::Revert(cmd)) => {
			let runner = cli.create_runner(cmd)?;
			runner.async_run(|config| {
				let PartialComponents { client, task_manager, backend, .. } = new_partial(&config)?;
				Ok((cmd.run(client, backend), task_manager))
			})
		},
		#[cfg(feature = "try-runtime")]
		Some(Subcommand::TryRuntime(cmd)) => {
			let runner = cli.create_runner(cmd)?;
			runner.async_run(|config| {
				// we don't need any of the components of new_partial, just a runtime, or a task
				// manager to do `async_run`.
				let registry = config.prometheus_config.as_ref().map(|cfg| &cfg.registry);
				let task_manager =
					sc_service::TaskManager::new(config.task_executor.clone(), registry)
						.map_err(|e| sc_cli::Error::Service(sc_service::Error::Prometheus(e)))?;

				Ok((cmd.run::<Block, Executor>(config), task_manager))
			})
		},
		#[cfg(not(feature = "try-runtime"))]
		Some(Subcommand::TryRuntime) => Err("TryRuntime wasn't enabled when building the node. \
				You can enable it with `--features try-runtime`."
			.into()),
	}
>>>>>>> 5b55e010
}<|MERGE_RESOLUTION|>--- conflicted
+++ resolved
@@ -16,21 +16,13 @@
 // You should have received a copy of the GNU General Public License
 // along with this program. If not, see <https://www.gnu.org/licenses/>.
 
-<<<<<<< HEAD
-use crate::service::new_partial;
-use crate::{chain_spec, service, Cli, Subcommand};
+use crate::{chain_spec, service, service::new_partial, Cli, Subcommand};
 use node_executor::Executor;
 use nuchain_runtime::{Block, RuntimeApi};
-=======
-use crate::{chain_spec, service, service::new_partial, Cli, Subcommand};
-use node_executor::Executor;
-use node_runtime::{Block, RuntimeApi};
->>>>>>> 5b55e010
 use sc_cli::{ChainSpec, Result, Role, RuntimeVersion, SubstrateCli};
 use sc_service::PartialComponents;
 
 impl SubstrateCli for Cli {
-<<<<<<< HEAD
     fn impl_name() -> String {
         "Nuchain Node".into()
     }
@@ -72,57 +64,10 @@
     fn native_runtime_version(_: &Box<dyn ChainSpec>) -> &'static RuntimeVersion {
         &nuchain_runtime::VERSION
     }
-=======
-	fn impl_name() -> String {
-		"Substrate Node".into()
-	}
-
-	fn impl_version() -> String {
-		env!("SUBSTRATE_CLI_IMPL_VERSION").into()
-	}
-
-	fn description() -> String {
-		env!("CARGO_PKG_DESCRIPTION").into()
-	}
-
-	fn author() -> String {
-		env!("CARGO_PKG_AUTHORS").into()
-	}
-
-	fn support_url() -> String {
-		"https://github.com/paritytech/substrate/issues/new".into()
-	}
-
-	fn copyright_start_year() -> i32 {
-		2017
-	}
-
-	fn load_spec(&self, id: &str) -> std::result::Result<Box<dyn sc_service::ChainSpec>, String> {
-		let spec = match id {
-			"" =>
-				return Err(
-					"Please specify which chain you want to run, e.g. --dev or --chain=local"
-						.into(),
-				),
-			"dev" => Box::new(chain_spec::development_config()),
-			"local" => Box::new(chain_spec::local_testnet_config()),
-			"fir" | "flaming-fir" => Box::new(chain_spec::flaming_fir_config()?),
-			"staging" => Box::new(chain_spec::staging_testnet_config()),
-			path =>
-				Box::new(chain_spec::ChainSpec::from_json_file(std::path::PathBuf::from(path))?),
-		};
-		Ok(spec)
-	}
-
-	fn native_runtime_version(_: &Box<dyn ChainSpec>) -> &'static RuntimeVersion {
-		&node_runtime::VERSION
-	}
->>>>>>> 5b55e010
 }
 
 /// Parse command line arguments into service configuration.
 pub fn run() -> Result<()> {
-<<<<<<< HEAD
     let cli = Cli::from_args();
 
     match &cli.subcommand {
@@ -247,102 +192,4 @@
             })
         }
     }
-=======
-	let cli = Cli::from_args();
-
-	match &cli.subcommand {
-		None => {
-			let runner = cli.create_runner(&cli.run)?;
-			runner.run_node_until_exit(|config| async move {
-				match config.role {
-					Role::Light => service::new_light(config),
-					_ => service::new_full(config),
-				}
-				.map_err(sc_cli::Error::Service)
-			})
-		},
-		Some(Subcommand::Inspect(cmd)) => {
-			let runner = cli.create_runner(cmd)?;
-
-			runner.sync_run(|config| cmd.run::<Block, RuntimeApi, Executor>(config))
-		},
-		Some(Subcommand::Benchmark(cmd)) =>
-			if cfg!(feature = "runtime-benchmarks") {
-				let runner = cli.create_runner(cmd)?;
-
-				runner.sync_run(|config| cmd.run::<Block, Executor>(config))
-			} else {
-				Err("Benchmarking wasn't enabled when building the node. \
-				You can enable it with `--features runtime-benchmarks`."
-					.into())
-			},
-		Some(Subcommand::Key(cmd)) => cmd.run(&cli),
-		Some(Subcommand::Sign(cmd)) => cmd.run(),
-		Some(Subcommand::Verify(cmd)) => cmd.run(),
-		Some(Subcommand::Vanity(cmd)) => cmd.run(),
-		Some(Subcommand::BuildSpec(cmd)) => {
-			let runner = cli.create_runner(cmd)?;
-			runner.sync_run(|config| cmd.run(config.chain_spec, config.network))
-		},
-		Some(Subcommand::CheckBlock(cmd)) => {
-			let runner = cli.create_runner(cmd)?;
-			runner.async_run(|config| {
-				let PartialComponents { client, task_manager, import_queue, .. } =
-					new_partial(&config)?;
-				Ok((cmd.run(client, import_queue), task_manager))
-			})
-		},
-		Some(Subcommand::ExportBlocks(cmd)) => {
-			let runner = cli.create_runner(cmd)?;
-			runner.async_run(|config| {
-				let PartialComponents { client, task_manager, .. } = new_partial(&config)?;
-				Ok((cmd.run(client, config.database), task_manager))
-			})
-		},
-		Some(Subcommand::ExportState(cmd)) => {
-			let runner = cli.create_runner(cmd)?;
-			runner.async_run(|config| {
-				let PartialComponents { client, task_manager, .. } = new_partial(&config)?;
-				Ok((cmd.run(client, config.chain_spec), task_manager))
-			})
-		},
-		Some(Subcommand::ImportBlocks(cmd)) => {
-			let runner = cli.create_runner(cmd)?;
-			runner.async_run(|config| {
-				let PartialComponents { client, task_manager, import_queue, .. } =
-					new_partial(&config)?;
-				Ok((cmd.run(client, import_queue), task_manager))
-			})
-		},
-		Some(Subcommand::PurgeChain(cmd)) => {
-			let runner = cli.create_runner(cmd)?;
-			runner.sync_run(|config| cmd.run(config.database))
-		},
-		Some(Subcommand::Revert(cmd)) => {
-			let runner = cli.create_runner(cmd)?;
-			runner.async_run(|config| {
-				let PartialComponents { client, task_manager, backend, .. } = new_partial(&config)?;
-				Ok((cmd.run(client, backend), task_manager))
-			})
-		},
-		#[cfg(feature = "try-runtime")]
-		Some(Subcommand::TryRuntime(cmd)) => {
-			let runner = cli.create_runner(cmd)?;
-			runner.async_run(|config| {
-				// we don't need any of the components of new_partial, just a runtime, or a task
-				// manager to do `async_run`.
-				let registry = config.prometheus_config.as_ref().map(|cfg| &cfg.registry);
-				let task_manager =
-					sc_service::TaskManager::new(config.task_executor.clone(), registry)
-						.map_err(|e| sc_cli::Error::Service(sc_service::Error::Prometheus(e)))?;
-
-				Ok((cmd.run::<Block, Executor>(config), task_manager))
-			})
-		},
-		#[cfg(not(feature = "try-runtime"))]
-		Some(Subcommand::TryRuntime) => Err("TryRuntime wasn't enabled when building the node. \
-				You can enable it with `--features try-runtime`."
-			.into()),
-	}
->>>>>>> 5b55e010
 }