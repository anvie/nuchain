--- conflicted
+++ resolved
@@ -25,11 +25,7 @@
 
 impl SubstrateCli for Cli {
 	fn impl_name() -> String {
-<<<<<<< HEAD
 		"Nuchain Node".into()
-=======
-		"Nuchain/Rantara Node".into()
->>>>>>> 396ca56e
 	}
 
 	fn impl_version() -> String {
@@ -55,7 +51,7 @@
 	fn load_spec(&self, id: &str) -> std::result::Result<Box<dyn sc_service::ChainSpec>, String> {
 		let spec =
 			match id {
-				// "" => return Err("Please specify which chain you want to run, e.g. --dev or --chain=local".into()),
+
 				"" => Box::new(chain_spec::main_config()?),
 				"dev" => Box::new(chain_spec::development_config()),
 				"local" => Box::new(chain_spec::local_testnet_config()),
