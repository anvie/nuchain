--- conflicted
+++ resolved
@@ -1,12 +1,7 @@
 [package]
 name = "nuchain-node"
-<<<<<<< HEAD
-version = "0.1.1"
-authors = ["Nusantara Chain <nusantarachain@gmail.com>"]
-=======
 version = "2.0.0"
 authors = ["nusantarachain@gmail.com", "Parity Technologies <admin@parity.io>"]
->>>>>>> 396ca56e
 description = "Blockchain for Indonesia Society 5.0"
 build = "build.rs"
 edition = "2018"
