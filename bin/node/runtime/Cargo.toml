[package]
name = "nuchain-runtime"
version = "2.0.1"
authors = ["Parity Technologies <admin@parity.io>"]
edition = "2018"
build = "build.rs"
license = "Apache-2.0"
homepage = "https://substrate.dev"
repository = "https://github.com/paritytech/substrate/"

[package.metadata.docs.rs]
targets = ["x86_64-unknown-linux-gnu"]

[dependencies]

# third-party dependencies
codec = { package = "parity-scale-codec", version = "2.0.0", default-features = false, features = ["derive"] }
serde = { version = "1.0.102", optional = true }
static_assertions = "1.1.0"
hex-literal = { version = "0.3.1", optional = true }

# primitives
sp-authority-discovery = { version = "3.0.0", default-features = false, path = "../../../primitives/authority-discovery" }
sp-consensus-babe = { version = "0.9.0", default-features = false, path = "../../../primitives/consensus/babe" }
sp-block-builder = { path = "../../../primitives/block-builder", default-features = false, version = "3.0.0"}
sp-inherents = { version = "3.0.0", default-features = false, path = "../../../primitives/inherents" }
node-primitives = { version = "2.0.0", default-features = false, path = "../primitives" }
sp-offchain = { version = "3.0.0", default-features = false, path = "../../../primitives/offchain" }
sp-core = { version = "3.0.0", default-features = false, path = "../../../primitives/core" }
sp-std = { version = "3.0.0", default-features = false, path = "../../../primitives/std" }
sp-api = { version = "3.0.0", default-features = false, path = "../../../primitives/api" }
sp-runtime = { version = "3.0.0", default-features = false, path = "../../../primitives/runtime" }
sp-staking = { version = "3.0.0", default-features = false, path = "../../../primitives/staking" }
sp-keyring = { version = "3.0.0", optional = true, path = "../../../primitives/keyring" }
sp-session = { version = "3.0.0", default-features = false, path = "../../../primitives/session" }
sp-transaction-pool = { version = "3.0.0", default-features = false, path = "../../../primitives/transaction-pool" }
sp-version = { version = "3.0.0", default-features = false, path = "../../../primitives/version" }

# frame dependencies
frame-executive = { version = "3.0.0", default-features = false, path = "../../../frame/executive" }
frame-benchmarking = { version = "3.0.0", default-features = false, path = "../../../frame/benchmarking", optional = true }
frame-support = { version = "3.0.0", default-features = false, path = "../../../frame/support" }
frame-system = { version = "3.0.0", default-features = false, path = "../../../frame/system" }
frame-system-benchmarking = { version = "3.0.0", default-features = false, path = "../../../frame/system/benchmarking", optional = true }
frame-system-rpc-runtime-api = { version = "3.0.0", default-features = false, path = "../../../frame/system/rpc/runtime-api/" }
<<<<<<< HEAD
# pallet-assets = { version = "3.0.0", default-features = false, path = "../../../frame/assets" }
=======
frame-try-runtime = { version = "0.9.0", default-features = false, path = "../../../frame/try-runtime", optional = true }
pallet-assets = { version = "3.0.0", default-features = false, path = "../../../frame/assets" }
>>>>>>> 412297b7
pallet-authority-discovery = { version = "3.0.0", default-features = false, path = "../../../frame/authority-discovery" }
pallet-authorship = { version = "3.0.0", default-features = false, path = "../../../frame/authorship" }
pallet-babe = { version = "3.0.0", default-features = false, path = "../../../frame/babe" }
pallet-balances = { version = "3.0.0", default-features = false, path = "../../../frame/balances" }
pallet-bounties = { version = "3.0.0", default-features = false, path = "../../../frame/bounties" }
pallet-collective = { version = "3.0.0", default-features = false, path = "../../../frame/collective" }
pallet-contracts = { version = "2.0.0", default-features = false, path = "../../../frame/contracts" }
pallet-contracts-primitives = { version = "2.0.0", default-features = false, path = "../../../frame/contracts/common/" }
pallet-contracts-rpc-runtime-api = { version = "0.8.0", default-features = false, path = "../../../frame/contracts/rpc/runtime-api/" }
# pallet-democracy = { version = "3.0.0", default-features = false, path = "../../../frame/democracy" }
pallet-elections-phragmen = { version = "3.0.0", default-features = false, path = "../../../frame/elections-phragmen" }
pallet-grandpa = { version = "3.0.0", default-features = false, path = "../../../frame/grandpa" }
pallet-im-online = { version = "3.0.0", default-features = false, path = "../../../frame/im-online" }
pallet-indices = { version = "3.0.0", default-features = false, path = "../../../frame/indices" }
pallet-identity = { version = "3.0.0", default-features = false, path = "../../../frame/identity" }
# pallet-lottery = { version = "3.0.0", default-features = false, path = "../../../frame/lottery" }
pallet-membership = { version = "3.0.0", default-features = false, path = "../../../frame/membership" }
pallet-mmr = { version = "3.0.0", default-features = false, path = "../../../frame/merkle-mountain-range" }
pallet-multisig = { version = "3.0.0", default-features = false, path = "../../../frame/multisig" }
pallet-offences = { version = "3.0.0", default-features = false, path = "../../../frame/offences" }
pallet-offences-benchmarking = { version = "3.0.0", path = "../../../frame/offences/benchmarking", default-features = false, optional = true }
pallet-proxy = { version = "3.0.0", default-features = false, path = "../../../frame/proxy" }
pallet-randomness-collective-flip = { version = "3.0.0", default-features = false, path = "../../../frame/randomness-collective-flip" }
pallet-recovery = { version = "3.0.0", default-features = false, path = "../../../frame/recovery" }
pallet-session = { version = "3.0.0", features = ["historical"], path = "../../../frame/session", default-features = false }
pallet-session-benchmarking = { version = "3.0.0", path = "../../../frame/session/benchmarking", default-features = false, optional = true }
pallet-staking = { version = "3.0.0", default-features = false, path = "../../../frame/staking" }
pallet-staking-reward-curve = { version = "3.0.0", default-features = false, path = "../../../frame/staking/reward-curve" }
pallet-scheduler = { version = "3.0.0", default-features = false, path = "../../../frame/scheduler" }
# pallet-society = { version = "3.0.0", default-features = false, path = "../../../frame/society" }
pallet-sudo = { version = "3.0.0", default-features = false, path = "../../../frame/sudo" }
pallet-timestamp = { version = "3.0.0", default-features = false, path = "../../../frame/timestamp" }
# pallet-tips = { version = "3.0.0", default-features = false, path = "../../../frame/tips" }
pallet-treasury = { version = "3.0.0", default-features = false, path = "../../../frame/treasury" }
pallet-utility = { version = "3.0.0", default-features = false, path = "../../../frame/utility" }
pallet-transaction-payment = { version = "3.0.0", default-features = false, path = "../../../frame/transaction-payment" }
pallet-transaction-payment-rpc-runtime-api = { version = "3.0.0", default-features = false, path = "../../../frame/transaction-payment/rpc/runtime-api/" }
pallet-vesting = { version = "3.0.0", default-features = false, path = "../../../frame/vesting" }

[build-dependencies]
substrate-wasm-builder = { version = "4.0.0", path = "../../../utils/wasm-builder" }

[dev-dependencies]
sp-io = { version = "3.0.0", path = "../../../primitives/io" }

[features]
default = ["std"]
with-tracing = [ "frame-executive/with-tracing" ]
std = [
	"sp-authority-discovery/std",
	# "pallet-assets/std",
	"pallet-authority-discovery/std",
	"pallet-authorship/std",
	"sp-consensus-babe/std",
	"pallet-babe/std",
	"pallet-balances/std",
	"pallet-bounties/std",
	"sp-block-builder/std",
	"codec/std",
	"pallet-collective/std",
	"pallet-contracts/std",
	"pallet-contracts-primitives/std",
	"pallet-contracts-rpc-runtime-api/std",
	# "pallet-democracy/std",
	# "pallet-elections-phragmen/std",
	"frame-executive/std",
	"pallet-grandpa/std",
	"pallet-im-online/std",
	"pallet-indices/std",
	"sp-inherents/std",
	# "pallet-lottery/std",
	"pallet-membership/std",
	"pallet-mmr/std",
	"pallet-multisig/std",
	"pallet-identity/std",
	"pallet-scheduler/std",
	"node-primitives/std",
	"sp-offchain/std",
	"pallet-offences/std",
	"pallet-proxy/std",
	"sp-core/std",
	"pallet-randomness-collective-flip/std",
	"sp-std/std",
	"serde",
	"pallet-session/std",
	"sp-api/std",
	"sp-runtime/std",
	"sp-staking/std",
	"pallet-staking/std",
	"sp-keyring",
	"sp-session/std",
	"pallet-sudo/std",
	"frame-support/std",
	"frame-benchmarking/std",
	"frame-system-rpc-runtime-api/std",
	"frame-system/std",
	"pallet-timestamp/std",
	# "pallet-tips/std",
	"pallet-transaction-payment-rpc-runtime-api/std",
	"pallet-transaction-payment/std",
	"pallet-treasury/std",
	"sp-transaction-pool/std",
	"pallet-utility/std",
	"sp-version/std",
	# "pallet-society/std",
	"pallet-recovery/std",
	"pallet-vesting/std",
]
runtime-benchmarks = [
	"frame-benchmarking",
	"frame-support/runtime-benchmarks",
	"frame-system/runtime-benchmarks",
	"sp-runtime/runtime-benchmarks",
	# "pallet-assets/runtime-benchmarks",
	"pallet-babe/runtime-benchmarks",
	"pallet-balances/runtime-benchmarks",
	"pallet-bounties/runtime-benchmarks",
	"pallet-collective/runtime-benchmarks",
	"pallet-contracts/runtime-benchmarks",
	# "pallet-democracy/runtime-benchmarks",
	# "pallet-elections-phragmen/runtime-benchmarks",
	"pallet-grandpa/runtime-benchmarks",
	"pallet-identity/runtime-benchmarks",
	"pallet-im-online/runtime-benchmarks",
	"pallet-indices/runtime-benchmarks",
	# "pallet-lottery/runtime-benchmarks",
	"pallet-mmr/runtime-benchmarks",
	"pallet-multisig/runtime-benchmarks",
	"pallet-proxy/runtime-benchmarks",
	"pallet-scheduler/runtime-benchmarks",
	# "pallet-society/runtime-benchmarks",
	"pallet-staking/runtime-benchmarks",
	"pallet-timestamp/runtime-benchmarks",
	# "pallet-tips/runtime-benchmarks",
	"pallet-treasury/runtime-benchmarks",
	"pallet-utility/runtime-benchmarks",
	"pallet-vesting/runtime-benchmarks",
	"pallet-offences-benchmarking",
	"pallet-session-benchmarking",
	"frame-system-benchmarking",
	"hex-literal",
]
try-runtime = [
	"frame-executive/try-runtime",
	"frame-try-runtime",
]<|MERGE_RESOLUTION|>--- conflicted
+++ resolved
@@ -43,12 +43,8 @@
 frame-system = { version = "3.0.0", default-features = false, path = "../../../frame/system" }
 frame-system-benchmarking = { version = "3.0.0", default-features = false, path = "../../../frame/system/benchmarking", optional = true }
 frame-system-rpc-runtime-api = { version = "3.0.0", default-features = false, path = "../../../frame/system/rpc/runtime-api/" }
-<<<<<<< HEAD
-# pallet-assets = { version = "3.0.0", default-features = false, path = "../../../frame/assets" }
-=======
 frame-try-runtime = { version = "0.9.0", default-features = false, path = "../../../frame/try-runtime", optional = true }
-pallet-assets = { version = "3.0.0", default-features = false, path = "../../../frame/assets" }
->>>>>>> 412297b7
+#pallet-assets = { version = "3.0.0", default-features = false, path = "../../../frame/assets" }
 pallet-authority-discovery = { version = "3.0.0", default-features = false, path = "../../../frame/authority-discovery" }
 pallet-authorship = { version = "3.0.0", default-features = false, path = "../../../frame/authorship" }
 pallet-babe = { version = "3.0.0", default-features = false, path = "../../../frame/babe" }
@@ -58,13 +54,13 @@
 pallet-contracts = { version = "2.0.0", default-features = false, path = "../../../frame/contracts" }
 pallet-contracts-primitives = { version = "2.0.0", default-features = false, path = "../../../frame/contracts/common/" }
 pallet-contracts-rpc-runtime-api = { version = "0.8.0", default-features = false, path = "../../../frame/contracts/rpc/runtime-api/" }
-# pallet-democracy = { version = "3.0.0", default-features = false, path = "../../../frame/democracy" }
+pallet-democracy = { version = "3.0.0", default-features = false, path = "../../../frame/democracy" }
 pallet-elections-phragmen = { version = "3.0.0", default-features = false, path = "../../../frame/elections-phragmen" }
 pallet-grandpa = { version = "3.0.0", default-features = false, path = "../../../frame/grandpa" }
 pallet-im-online = { version = "3.0.0", default-features = false, path = "../../../frame/im-online" }
 pallet-indices = { version = "3.0.0", default-features = false, path = "../../../frame/indices" }
 pallet-identity = { version = "3.0.0", default-features = false, path = "../../../frame/identity" }
-# pallet-lottery = { version = "3.0.0", default-features = false, path = "../../../frame/lottery" }
+pallet-lottery = { version = "3.0.0", default-features = false, path = "../../../frame/lottery" }
 pallet-membership = { version = "3.0.0", default-features = false, path = "../../../frame/membership" }
 pallet-mmr = { version = "3.0.0", default-features = false, path = "../../../frame/merkle-mountain-range" }
 pallet-multisig = { version = "3.0.0", default-features = false, path = "../../../frame/multisig" }
@@ -78,10 +74,10 @@
 pallet-staking = { version = "3.0.0", default-features = false, path = "../../../frame/staking" }
 pallet-staking-reward-curve = { version = "3.0.0", default-features = false, path = "../../../frame/staking/reward-curve" }
 pallet-scheduler = { version = "3.0.0", default-features = false, path = "../../../frame/scheduler" }
-# pallet-society = { version = "3.0.0", default-features = false, path = "../../../frame/society" }
+pallet-society = { version = "3.0.0", default-features = false, path = "../../../frame/society" }
 pallet-sudo = { version = "3.0.0", default-features = false, path = "../../../frame/sudo" }
 pallet-timestamp = { version = "3.0.0", default-features = false, path = "../../../frame/timestamp" }
-# pallet-tips = { version = "3.0.0", default-features = false, path = "../../../frame/tips" }
+pallet-tips = { version = "3.0.0", default-features = false, path = "../../../frame/tips" }
 pallet-treasury = { version = "3.0.0", default-features = false, path = "../../../frame/treasury" }
 pallet-utility = { version = "3.0.0", default-features = false, path = "../../../frame/utility" }
 pallet-transaction-payment = { version = "3.0.0", default-features = false, path = "../../../frame/transaction-payment" }
@@ -112,8 +108,8 @@
 	"pallet-contracts/std",
 	"pallet-contracts-primitives/std",
 	"pallet-contracts-rpc-runtime-api/std",
-	# "pallet-democracy/std",
-	# "pallet-elections-phragmen/std",
+	"pallet-democracy/std",
+	"pallet-elections-phragmen/std",
 	"frame-executive/std",
 	"pallet-grandpa/std",
 	"pallet-im-online/std",
@@ -146,14 +142,14 @@
 	"frame-system-rpc-runtime-api/std",
 	"frame-system/std",
 	"pallet-timestamp/std",
-	# "pallet-tips/std",
+	"pallet-tips/std",
 	"pallet-transaction-payment-rpc-runtime-api/std",
 	"pallet-transaction-payment/std",
 	"pallet-treasury/std",
 	"sp-transaction-pool/std",
 	"pallet-utility/std",
 	"sp-version/std",
-	# "pallet-society/std",
+	"pallet-society/std",
 	"pallet-recovery/std",
 	"pallet-vesting/std",
 ]
@@ -168,8 +164,8 @@
 	"pallet-bounties/runtime-benchmarks",
 	"pallet-collective/runtime-benchmarks",
 	"pallet-contracts/runtime-benchmarks",
-	# "pallet-democracy/runtime-benchmarks",
-	# "pallet-elections-phragmen/runtime-benchmarks",
+	"pallet-democracy/runtime-benchmarks",
+	"pallet-elections-phragmen/runtime-benchmarks",
 	"pallet-grandpa/runtime-benchmarks",
 	"pallet-identity/runtime-benchmarks",
 	"pallet-im-online/runtime-benchmarks",
@@ -179,10 +175,10 @@
 	"pallet-multisig/runtime-benchmarks",
 	"pallet-proxy/runtime-benchmarks",
 	"pallet-scheduler/runtime-benchmarks",
-	# "pallet-society/runtime-benchmarks",
+	"pallet-society/runtime-benchmarks",
 	"pallet-staking/runtime-benchmarks",
 	"pallet-timestamp/runtime-benchmarks",
-	# "pallet-tips/runtime-benchmarks",
+	"pallet-tips/runtime-benchmarks",
 	"pallet-treasury/runtime-benchmarks",
 	"pallet-utility/runtime-benchmarks",
 	"pallet-vesting/runtime-benchmarks",
