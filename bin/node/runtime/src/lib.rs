--- conflicted
+++ resolved
@@ -195,31 +195,6 @@
 const_assert!(NORMAL_DISPATCH_RATIO.deconstruct() >= AVERAGE_ON_INITIALIZE_RATIO.deconstruct());
 
 impl frame_system::Config for Runtime {
-<<<<<<< HEAD
-    type BaseCallFilter = AllowAll;
-    type BlockWeights = RuntimeBlockWeights;
-    type BlockLength = RuntimeBlockLength;
-    type DbWeight = RocksDbWeight;
-    type Origin = Origin;
-    type Call = Call;
-    type Index = Index;
-    type BlockNumber = BlockNumber;
-    type Hash = Hash;
-    type Hashing = BlakeTwo256;
-    type AccountId = AccountId;
-    type Lookup = Indices;
-    type Header = generic::Header<BlockNumber, BlakeTwo256>;
-    type Event = Event;
-    type BlockHashCount = BlockHashCount;
-    type Version = Version;
-    type PalletInfo = PalletInfo;
-    type AccountData = pallet_balances::AccountData<Balance>;
-    type OnNewAccount = ();
-    type OnKilledAccount = ();
-    type SystemWeightInfo = frame_system::weights::SubstrateWeight<Runtime>;
-    type SS58Prefix = SS58Prefix;
-    type OnSetCode = ();
-=======
 	type BaseCallFilter = Everything;
 	type BlockWeights = RuntimeBlockWeights;
 	type BlockLength = RuntimeBlockLength;
@@ -243,44 +218,43 @@
 	type SystemWeightInfo = frame_system::weights::SubstrateWeight<Runtime>;
 	type SS58Prefix = SS58Prefix;
 	type OnSetCode = ();
->>>>>>> 71e1c59e
 }
 
 impl pallet_randomness_collective_flip::Config for Runtime {}
 
 impl pallet_utility::Config for Runtime {
-    type Event = Event;
-    type Call = Call;
-    type WeightInfo = pallet_utility::weights::SubstrateWeight<Runtime>;
-}
-
-parameter_types! {
-    // One storage item; key size is 32; value is size 4+4+16+32 bytes = 56 bytes.
-    pub const DepositBase: Balance = deposit(1, 88);
-    // Additional storage item size of 32 bytes.
-    pub const DepositFactor: Balance = deposit(0, 32);
-    pub const MaxSignatories: u16 = 100;
+	type Event = Event;
+	type Call = Call;
+	type WeightInfo = pallet_utility::weights::SubstrateWeight<Runtime>;
+}
+
+parameter_types! {
+	// One storage item; key size is 32; value is size 4+4+16+32 bytes = 56 bytes.
+	pub const DepositBase: Balance = deposit(1, 88);
+	// Additional storage item size of 32 bytes.
+	pub const DepositFactor: Balance = deposit(0, 32);
+	pub const MaxSignatories: u16 = 100;
 }
 
 impl pallet_multisig::Config for Runtime {
-    type Event = Event;
-    type Call = Call;
-    type Currency = Balances;
-    type DepositBase = DepositBase;
-    type DepositFactor = DepositFactor;
-    type MaxSignatories = MaxSignatories;
-    type WeightInfo = pallet_multisig::weights::SubstrateWeight<Runtime>;
-}
-
-parameter_types! {
-    // One storage item; key size 32, value size 8; .
-    pub const ProxyDepositBase: Balance = deposit(1, 8);
-    // Additional storage item size of 33 bytes.
-    pub const ProxyDepositFactor: Balance = deposit(0, 33);
-    pub const MaxProxies: u16 = 32;
-    pub const AnnouncementDepositBase: Balance = deposit(1, 8);
-    pub const AnnouncementDepositFactor: Balance = deposit(0, 66);
-    pub const MaxPending: u16 = 32;
+	type Event = Event;
+	type Call = Call;
+	type Currency = Balances;
+	type DepositBase = DepositBase;
+	type DepositFactor = DepositFactor;
+	type MaxSignatories = MaxSignatories;
+	type WeightInfo = pallet_multisig::weights::SubstrateWeight<Runtime>;
+}
+
+parameter_types! {
+	// One storage item; key size 32, value size 8; .
+	pub const ProxyDepositBase: Balance = deposit(1, 8);
+	// Additional storage item size of 33 bytes.
+	pub const ProxyDepositFactor: Balance = deposit(0, 33);
+	pub const MaxProxies: u16 = 32;
+	pub const AnnouncementDepositBase: Balance = deposit(1, 8);
+	pub const AnnouncementDepositFactor: Balance = deposit(0, 66);
+	pub const MaxPending: u16 = 32;
 }
 
 /// The type used to represent the kinds of proxying allowed.
@@ -909,8 +883,7 @@
 	/// and make sure they are stable. Dispatchables exposed to contracts are not allowed to
 	/// change because that would break already deployed contracts. The `Call` structure itself
 	/// is not allowed to change the indices of existing pallets, too.
-<<<<<<< HEAD
-	type CallFilter = DenyAll;
+	type CallFilter = Nothing;
     type RentPayment = ();
     type SignedClaimHandicap = SignedClaimHandicap;
     type TombstoneDeposit = TombstoneDeposit;
@@ -929,24 +902,6 @@
     type DeletionWeightLimit = DeletionWeightLimit;
     // type MaxCodeSize = MaxCodeSize;
     type Schedule = Schedule;
-=======
-	type CallFilter = Nothing;
-	type RentPayment = ();
-	type SignedClaimHandicap = SignedClaimHandicap;
-	type TombstoneDeposit = TombstoneDeposit;
-	type DepositPerContract = DepositPerContract;
-	type DepositPerStorageByte = DepositPerStorageByte;
-	type DepositPerStorageItem = DepositPerStorageItem;
-	type RentFraction = RentFraction;
-	type SurchargeReward = SurchargeReward;
-	type CallStack = [pallet_contracts::Frame<Self>; 31];
-	type WeightPrice = pallet_transaction_payment::Pallet<Self>;
-	type WeightInfo = pallet_contracts::weights::SubstrateWeight<Self>;
-	type ChainExtension = ();
-	type DeletionQueueDepth = DeletionQueueDepth;
-	type DeletionWeightLimit = DeletionWeightLimit;
-	type Schedule = Schedule;
->>>>>>> 71e1c59e
 }
 
 impl pallet_sudo::Config for Runtime {
