--- conflicted
+++ resolved
@@ -1063,12 +1063,8 @@
 		Tips: pallet_tips::{Module, Call, Storage, Event<T>},
 		//Assets: pallet_assets::{Module, Call, Storage, Event<T>},
 		Mmr: pallet_mmr::{Module, Storage},
-<<<<<<< HEAD
 		// Lottery: pallet_lottery::{Module, Call, Storage, Event<T>},
 		Nicks: pallet_nicks::{Module, Call, Storage, Event<T>}
-=======
-		//Lottery: pallet_lottery::{Module, Call, Storage, Event<T>},
->>>>>>> b5982b87
 	}
 );
 
@@ -1399,11 +1395,7 @@
 			let mut batches = Vec::<BenchmarkBatch>::new();
 			let params = (&config, &whitelist);
 
-<<<<<<< HEAD
 			// add_benchmark!(params, batches, pallet_assets, Assets);
-=======
-			//add_benchmark!(params, batches, pallet_assets, Assets);
->>>>>>> b5982b87
 			add_benchmark!(params, batches, pallet_babe, Babe);
 			add_benchmark!(params, batches, pallet_balances, Balances);
 			add_benchmark!(params, batches, pallet_bounties, Bounties);
