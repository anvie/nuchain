--- conflicted
+++ resolved
@@ -346,16 +346,10 @@
 }
 
 impl pallet_babe::Config for Runtime {
-<<<<<<< HEAD
     type EpochDuration = EpochDuration;
     type ExpectedBlockTime = ExpectedBlockTime;
     type EpochChangeTrigger = pallet_babe::ExternalTrigger;
-=======
-	type EpochDuration = EpochDuration;
-	type ExpectedBlockTime = ExpectedBlockTime;
-	type EpochChangeTrigger = pallet_babe::ExternalTrigger;
 	type DisabledValidators = Session;
->>>>>>> 4d93a6ee
 
     type KeyOwnerProofSystem = Historical;
 
@@ -1368,7 +1362,6 @@
 }
 
 impl_runtime_apis! {
-<<<<<<< HEAD
     impl sp_api::Core<Block> for Runtime {
         fn version() -> RuntimeVersion {
             VERSION
@@ -1431,6 +1424,10 @@
         fn grandpa_authorities() -> GrandpaAuthorityList {
             Grandpa::grandpa_authorities()
         }
+
+		fn current_set_id() -> fg_primitives::SetId {
+			Grandpa::current_set_id()
+		}
 
         fn submit_report_equivocation_unsigned_extrinsic(
             equivocation_proof: fg_primitives::EquivocationProof<
@@ -1538,177 +1535,6 @@
         ) -> pallet_contracts_primitives::ContractExecResult {
             Contracts::bare_call(origin, dest, value, gas_limit, input_data, true)
         }
-=======
-	impl sp_api::Core<Block> for Runtime {
-		fn version() -> RuntimeVersion {
-			VERSION
-		}
-
-		fn execute_block(block: Block) {
-			Executive::execute_block(block);
-		}
-
-		fn initialize_block(header: &<Block as BlockT>::Header) {
-			Executive::initialize_block(header)
-		}
-	}
-
-	impl sp_api::Metadata<Block> for Runtime {
-		fn metadata() -> OpaqueMetadata {
-			Runtime::metadata().into()
-		}
-	}
-
-	impl sp_block_builder::BlockBuilder<Block> for Runtime {
-		fn apply_extrinsic(extrinsic: <Block as BlockT>::Extrinsic) -> ApplyExtrinsicResult {
-			Executive::apply_extrinsic(extrinsic)
-		}
-
-		fn finalize_block() -> <Block as BlockT>::Header {
-			Executive::finalize_block()
-		}
-
-		fn inherent_extrinsics(data: InherentData) -> Vec<<Block as BlockT>::Extrinsic> {
-			data.create_extrinsics()
-		}
-
-		fn check_inherents(block: Block, data: InherentData) -> CheckInherentsResult {
-			data.check_extrinsics(&block)
-		}
-	}
-
-	impl sp_transaction_pool::runtime_api::TaggedTransactionQueue<Block> for Runtime {
-		fn validate_transaction(
-			source: TransactionSource,
-			tx: <Block as BlockT>::Extrinsic,
-			block_hash: <Block as BlockT>::Hash,
-		) -> TransactionValidity {
-			Executive::validate_transaction(source, tx, block_hash)
-		}
-	}
-
-	impl sp_offchain::OffchainWorkerApi<Block> for Runtime {
-		fn offchain_worker(header: &<Block as BlockT>::Header) {
-			Executive::offchain_worker(header)
-		}
-	}
-
-	impl fg_primitives::GrandpaApi<Block> for Runtime {
-		fn grandpa_authorities() -> GrandpaAuthorityList {
-			Grandpa::grandpa_authorities()
-		}
-
-		fn current_set_id() -> fg_primitives::SetId {
-			Grandpa::current_set_id()
-		}
-
-		fn submit_report_equivocation_unsigned_extrinsic(
-			equivocation_proof: fg_primitives::EquivocationProof<
-				<Block as BlockT>::Hash,
-				NumberFor<Block>,
-			>,
-			key_owner_proof: fg_primitives::OpaqueKeyOwnershipProof,
-		) -> Option<()> {
-			let key_owner_proof = key_owner_proof.decode()?;
-
-			Grandpa::submit_unsigned_equivocation_report(
-				equivocation_proof,
-				key_owner_proof,
-			)
-		}
-
-		fn generate_key_ownership_proof(
-			_set_id: fg_primitives::SetId,
-			authority_id: GrandpaId,
-		) -> Option<fg_primitives::OpaqueKeyOwnershipProof> {
-			use codec::Encode;
-
-			Historical::prove((fg_primitives::KEY_TYPE, authority_id))
-				.map(|p| p.encode())
-				.map(fg_primitives::OpaqueKeyOwnershipProof::new)
-		}
-	}
-
-	impl sp_consensus_babe::BabeApi<Block> for Runtime {
-		fn configuration() -> sp_consensus_babe::BabeGenesisConfiguration {
-			// The choice of `c` parameter (where `1 - c` represents the
-			// probability of a slot being empty), is done in accordance to the
-			// slot duration and expected target block time, for safely
-			// resisting network delays of maximum two seconds.
-			// <https://research.web3.foundation/en/latest/polkadot/BABE/Babe/#6-practical-results>
-			sp_consensus_babe::BabeGenesisConfiguration {
-				slot_duration: Babe::slot_duration(),
-				epoch_length: EpochDuration::get(),
-				c: BABE_GENESIS_EPOCH_CONFIG.c,
-				genesis_authorities: Babe::authorities(),
-				randomness: Babe::randomness(),
-				allowed_slots: BABE_GENESIS_EPOCH_CONFIG.allowed_slots,
-			}
-		}
-
-		fn current_epoch_start() -> sp_consensus_babe::Slot {
-			Babe::current_epoch_start()
-		}
-
-		fn current_epoch() -> sp_consensus_babe::Epoch {
-			Babe::current_epoch()
-		}
-
-		fn next_epoch() -> sp_consensus_babe::Epoch {
-			Babe::next_epoch()
-		}
-
-		fn generate_key_ownership_proof(
-			_slot: sp_consensus_babe::Slot,
-			authority_id: sp_consensus_babe::AuthorityId,
-		) -> Option<sp_consensus_babe::OpaqueKeyOwnershipProof> {
-			use codec::Encode;
-
-			Historical::prove((sp_consensus_babe::KEY_TYPE, authority_id))
-				.map(|p| p.encode())
-				.map(sp_consensus_babe::OpaqueKeyOwnershipProof::new)
-		}
-
-		fn submit_report_equivocation_unsigned_extrinsic(
-			equivocation_proof: sp_consensus_babe::EquivocationProof<<Block as BlockT>::Header>,
-			key_owner_proof: sp_consensus_babe::OpaqueKeyOwnershipProof,
-		) -> Option<()> {
-			let key_owner_proof = key_owner_proof.decode()?;
-
-			Babe::submit_unsigned_equivocation_report(
-				equivocation_proof,
-				key_owner_proof,
-			)
-		}
-	}
-
-	impl sp_authority_discovery::AuthorityDiscoveryApi<Block> for Runtime {
-		fn authorities() -> Vec<AuthorityDiscoveryId> {
-			AuthorityDiscovery::authorities()
-		}
-	}
-
-	impl frame_system_rpc_runtime_api::AccountNonceApi<Block, AccountId, Index> for Runtime {
-		fn account_nonce(account: AccountId) -> Index {
-			System::account_nonce(account)
-		}
-	}
-
-	impl pallet_contracts_rpc_runtime_api::ContractsApi<
-		Block, AccountId, Balance, BlockNumber, Hash,
-	>
-		for Runtime
-	{
-		fn call(
-			origin: AccountId,
-			dest: AccountId,
-			value: Balance,
-			gas_limit: u64,
-			input_data: Vec<u8>,
-		) -> pallet_contracts_primitives::ContractExecResult {
-			Contracts::bare_call(origin, dest, value, gas_limit, input_data, true)
-		}
->>>>>>> 4d93a6ee
 
 		fn instantiate(
 			origin: AccountId,
@@ -1858,8 +1684,6 @@
 			config: frame_benchmarking::BenchmarkConfig
 		) -> Result<Vec<frame_benchmarking::BenchmarkBatch>, sp_runtime::RuntimeString> {
 			use frame_benchmarking::{Benchmarking, BenchmarkBatch, add_benchmark, TrackedStorageKey};
-<<<<<<< HEAD
-			use frame_support::traits::StorageInfoTrait;
             
             // Trying to add benchmarks directly to the Session Pallet caused cyclic dependency
             // issues. To get around that, we separated the Session benchmarks into its own crate,
@@ -1889,8 +1713,10 @@
 
             let storage_info = AllPalletsWithSystem::storage_info();
 
-            let mut batches = Vec::<BenchmarkBatch>::new();
-            let params = (&config, &whitelist);
+            //let mut batches = Vec::<BenchmarkBatch>::new();
+            //let params = (&config, &whitelist);
+			let mut batches = Vec::<BenchmarkBatch>::new();
+			let params = (&config, &whitelist);
 
             // add_benchmark!(params, batches, pallet_assets, Assets);
             add_benchmark!(params, batches, pallet_babe, Babe);
@@ -1925,78 +1751,13 @@
             add_benchmark!(params, batches, pallet_product_registry, ProductRegistry);
             add_benchmark!(params, batches, pallet_product_tracking, ProductTracking);
 
-            if batches.is_empty() { return Err("Benchmark not found for this pallet.".into()) }
-            Ok((batches, storage_info))
-        }
-    }
-=======
-
-			// Trying to add benchmarks directly to the Session Pallet caused cyclic dependency
-			// issues. To get around that, we separated the Session benchmarks into its own crate,
-			// which is why we need these two lines below.
-			use pallet_session_benchmarking::Pallet as SessionBench;
-			use pallet_offences_benchmarking::Pallet as OffencesBench;
-			use frame_system_benchmarking::Pallet as SystemBench;
-
-			impl pallet_session_benchmarking::Config for Runtime {}
-			impl pallet_offences_benchmarking::Config for Runtime {}
-			impl frame_system_benchmarking::Config for Runtime {}
-
-			let whitelist: Vec<TrackedStorageKey> = vec![
-				// Block Number
-				hex_literal::hex!("26aa394eea5630e07c48ae0c9558cef702a5c1b19ab7a04f536c519aca4983ac").to_vec().into(),
-				// Total Issuance
-				hex_literal::hex!("c2261276cc9d1f8598ea4b6a74b15c2f57c875e4cff74148e4628f264b974c80").to_vec().into(),
-				// Execution Phase
-				hex_literal::hex!("26aa394eea5630e07c48ae0c9558cef7ff553b5a9862a516939d82b3d3d8661a").to_vec().into(),
-				// Event Count
-				hex_literal::hex!("26aa394eea5630e07c48ae0c9558cef70a98fdbe9ce6c55837576c60c7af3850").to_vec().into(),
-				// System Events
-				hex_literal::hex!("26aa394eea5630e07c48ae0c9558cef780d41e5e16056765bc8461851072c9d7").to_vec().into(),
-				// Treasury Account
-				hex_literal::hex!("26aa394eea5630e07c48ae0c9558cef7b99d880ec681799c0cf30e8886371da95ecffd7b6c0f78751baa9d281e0bfa3a6d6f646c70792f74727372790000000000000000000000000000000000000000").to_vec().into(),
-			];
-
-			let mut batches = Vec::<BenchmarkBatch>::new();
-			let params = (&config, &whitelist);
-
-			add_benchmark!(params, batches, pallet_assets, Assets);
-			add_benchmark!(params, batches, pallet_babe, Babe);
-			add_benchmark!(params, batches, pallet_balances, Balances);
-			add_benchmark!(params, batches, pallet_bounties, Bounties);
-			add_benchmark!(params, batches, pallet_collective, Council);
-			add_benchmark!(params, batches, pallet_contracts, Contracts);
-			add_benchmark!(params, batches, pallet_democracy, Democracy);
-			add_benchmark!(params, batches, pallet_election_provider_multi_phase, ElectionProviderMultiPhase);
-			add_benchmark!(params, batches, pallet_elections_phragmen, Elections);
-			add_benchmark!(params, batches, pallet_gilt, Gilt);
-			add_benchmark!(params, batches, pallet_grandpa, Grandpa);
-			add_benchmark!(params, batches, pallet_identity, Identity);
-			add_benchmark!(params, batches, pallet_im_online, ImOnline);
-			add_benchmark!(params, batches, pallet_indices, Indices);
-			add_benchmark!(params, batches, pallet_lottery, Lottery);
-			add_benchmark!(params, batches, pallet_membership, TechnicalMembership);
-			add_benchmark!(params, batches, pallet_mmr, Mmr);
-			add_benchmark!(params, batches, pallet_multisig, Multisig);
-			add_benchmark!(params, batches, pallet_offences, OffencesBench::<Runtime>);
-			add_benchmark!(params, batches, pallet_proxy, Proxy);
-			add_benchmark!(params, batches, pallet_scheduler, Scheduler);
-			add_benchmark!(params, batches, pallet_session, SessionBench::<Runtime>);
-			add_benchmark!(params, batches, pallet_staking, Staking);
-			add_benchmark!(params, batches, frame_system, SystemBench::<Runtime>);
-			add_benchmark!(params, batches, pallet_timestamp, Timestamp);
-			add_benchmark!(params, batches, pallet_tips, Tips);
-			add_benchmark!(params, batches, pallet_transaction_storage, TransactionStorage);
-			add_benchmark!(params, batches, pallet_treasury, Treasury);
-			add_benchmark!(params, batches, pallet_uniques, Uniques);
-			add_benchmark!(params, batches, pallet_utility, Utility);
-			add_benchmark!(params, batches, pallet_vesting, Vesting);
+			//if batches.is_empty() { return Err("Benchmark not found for this pallet.".into()) }
+			//Ok((batches, storage_info))
 
 			if batches.is_empty() { return Err("Benchmark not found for this pallet.".into()) }
 			Ok(batches)
 		}
 	}
->>>>>>> 4d93a6ee
 }
 
 #[cfg(test)]
