--- conflicted
+++ resolved
@@ -35,7 +35,7 @@
 use codec::{Decode, Encode};
 use futures::executor;
 use node_primitives::Block;
-use node_runtime::{
+use nuchain_runtime::{
 	constants::currency::DOLLARS, AccountId, BalancesCall, Call, CheckedExtrinsic, MinimumPeriod,
 	Signature, SystemCall, UncheckedExtrinsic,
 };
@@ -57,30 +57,6 @@
 	generic::BlockId,
 	traits::{Block as BlockT, IdentifyAccount, Verify, Zero},
 	OpaqueExtrinsic,
-<<<<<<< HEAD
-	traits::{Block as BlockT, Verify, Zero, IdentifyAccount},
-};
-use codec::{Decode, Encode};
-use nuchain_runtime::{
-	Call,
-	CheckedExtrinsic,
-	constants::currency::DOLLARS,
-	UncheckedExtrinsic,
-	MinimumPeriod,
-	SystemCall,
-	BalancesCall,
-	AccountId,
-	Signature,
-};
-use sp_core::{ExecutionContext, blake2_256, traits::SpawnNamed, Pair, Public, sr25519, ed25519};
-use sp_api::ProvideRuntimeApi;
-use sp_block_builder::BlockBuilder;
-use sp_inherents::InherentData;
-use sc_client_api::{
-	ExecutionStrategy, BlockBackend,
-	execution_extensions::{ExecutionExtensions, ExecutionStrategies},
-=======
->>>>>>> 5b55e010
 };
 
 /// Keyring full of accounts for benching.
@@ -318,50 +294,23 @@
 
 		let signed = self.keyring.sign(
 			CheckedExtrinsic {
-<<<<<<< HEAD
-				signed: Some((sender, signed_extra(0, nuchain_runtime::ExistentialDeposit::get() + 1))),
-				function: match self.content.block_type {
-					BlockType::RandomTransfersKeepAlive => {
-						Call::Balances(
-							BalancesCall::transfer_keep_alive(
-								sp_runtime::MultiAddress::Id(receiver),
-								nuchain_runtime::ExistentialDeposit::get() + 1,
-							)
-						)
-					},
-					BlockType::RandomTransfersReaping => {
-						Call::Balances(
-							BalancesCall::transfer(
-								sp_runtime::MultiAddress::Id(receiver),
-								// Transfer so that ending balance would be 1 less than existential deposit
-								// so that we kill the sender account.
-								100*DOLLARS - (nuchain_runtime::ExistentialDeposit::get() - 1),
-							)
-						)
-					},
-					BlockType::Noop => {
-						Call::System(
-							SystemCall::remark(Vec::new())
-						)
-=======
 				signed: Some((
 					sender,
-					signed_extra(0, node_runtime::ExistentialDeposit::get() + 1),
+					signed_extra(0, nuchain_runtime::ExistentialDeposit::get() + 1),
 				)),
 				function: match self.content.block_type {
 					BlockType::RandomTransfersKeepAlive =>
 						Call::Balances(BalancesCall::transfer_keep_alive(
 							sp_runtime::MultiAddress::Id(receiver),
-							node_runtime::ExistentialDeposit::get() + 1,
+							nuchain_runtime::ExistentialDeposit::get() + 1,
 						)),
 					BlockType::RandomTransfersReaping => {
 						Call::Balances(BalancesCall::transfer(
 							sp_runtime::MultiAddress::Id(receiver),
 							// Transfer so that ending balance would be 1 less than existential deposit
 							// so that we kill the sender account.
-							100 * DOLLARS - (node_runtime::ExistentialDeposit::get() - 1),
+							100 * DOLLARS - (nuchain_runtime::ExistentialDeposit::get() - 1),
 						))
->>>>>>> 5b55e010
 					},
 					BlockType::Noop => Call::System(SystemCall::remark(Vec::new())),
 				},
