// This file is part of Substrate.

// Copyright (C) 2020-2021 Parity Technologies (UK) Ltd.
// SPDX-License-Identifier: Apache-2.0

// Licensed under the Apache License, Version 2.0 (the "License");
// you may not use this file except in compliance with the License.
// You may obtain a copy of the License at
//
// 	http://www.apache.org/licenses/LICENSE-2.0
//
// Unless required by applicable law or agreed to in writing, software
// distributed under the License is distributed on an "AS IS" BASIS,
// WITHOUT WARRANTIES OR CONDITIONS OF ANY KIND, either express or implied.
// See the License for the specific language governing permissions and
// limitations under the License.

//! # Running
//! Running this test can be done with
//! ```text
//! wasm-pack test --firefox --release --headless bin/node/browser-testing
//! ```
//! or (without `wasm-pack`)
//! ```text
//! CARGO_TARGET_WASM32_UNKNOWN_UNKNOWN_RUNNER=wasm-bindgen-test-runner WASM_BINDGEN_TEST_TIMEOUT=60 cargo test --target wasm32-unknown-unknown
//! ```
//! For debug infomation, such as the informant, run without the `--headless`
//! flag and open a browser to the url that `wasm-pack test` outputs.
//! For more infomation see <https://rustwasm.github.io/docs/wasm-pack/>.

use jsonrpc_core::types::{Id, MethodCall, Params, Success, Version};
use serde::de::DeserializeOwned;
use wasm_bindgen::JsValue;
use wasm_bindgen_futures::JsFuture;
use wasm_bindgen_test::{wasm_bindgen_test, wasm_bindgen_test_configure};

wasm_bindgen_test_configure!(run_in_browser);

fn rpc_call(method: &str) -> String {
	serde_json::to_string(&MethodCall {
		jsonrpc: Some(Version::V2),
		method: method.into(),
		params: Params::None,
		id: Id::Num(1),
	})
	.unwrap()
}

fn deserialize_rpc_result<T: DeserializeOwned>(js_value: JsValue) -> T {
	let string = js_value.as_string().unwrap();
	let value = serde_json::from_str::<Success>(&string).unwrap().result;
	// We need to convert a `Value::Object` into a proper type.
	let value_string = serde_json::to_string(&value).unwrap();
	serde_json::from_str(&value_string).unwrap()
}

#[wasm_bindgen_test]
async fn runs() {
<<<<<<< HEAD
	let mut client = nuchain_node::start_client(None, "info".into())
			.unwrap();
=======
	let mut client = node_cli::start_client(None, "info".into()).unwrap();
>>>>>>> 5b55e010

	// Check that the node handles rpc calls.
	// TODO: Re-add the code that checks if the node is syncing.
	let chain_name: String = deserialize_rpc_result(
		JsFuture::from(client.rpc_send(&rpc_call("system_chain"))).await.unwrap(),
	);
	assert_eq!(chain_name, "Development");
}<|MERGE_RESOLUTION|>--- conflicted
+++ resolved
@@ -56,12 +56,8 @@
 
 #[wasm_bindgen_test]
 async fn runs() {
-<<<<<<< HEAD
 	let mut client = nuchain_node::start_client(None, "info".into())
 			.unwrap();
-=======
-	let mut client = node_cli::start_client(None, "info".into()).unwrap();
->>>>>>> 5b55e010
 
 	// Check that the node handles rpc calls.
 	// TODO: Re-add the code that checks if the node is syncing.
