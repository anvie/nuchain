--- conflicted
+++ resolved
@@ -11,11 +11,7 @@
 
 Mengapa blockchain? 
 
-<<<<<<< HEAD
 * Hampir semua aplikasi internet yang ada saat ini berjalan secara terpusat (centralized), salah satu semangat Web 3.0 adalah aplikasi terdistribusi. Blockchain yang secara alamiahnya adalah sistem terdistribusi bisa dijadikan fondasi untuk menuju era aplikasi internet terdistribusi (decentralized).
-=======
-* Hampir semua aplikasi internet yang ada saat ini berjalan secara terpusat (centralized), hal ini membuat pengembangan kurang fleksibel dan rentan terjadi single-point of failure. Blockchain yang secara alamiahnya adalah sistem terdistribusi bisa dijadikan fondasi untuk menuju era aplikasi internet terdistribusi (decentralized).
->>>>>>> 9c6acbcb
 * Keamanan, sistem blockchain diamankan menggunakan kriptografi di lapisan paling dasarnya, memberikan jaminan keamanan tinggi.
 * Blockchain merupakan *trustless system* sangat bisa diandalkan untuk membangun aplikasi yang membutuhkan jaminan legitimasi tanpa perlu mempercayai satu sama lain.
 * Nuchain bukan didesain untuk menjadi *crypto currency*, tetapi sebagai platform aplikasi terdistibusi (DApps) yang nantinya akan menjadi ekosistem baru di era teknologi digital yang membutuhkan keterbukaan, kejelasan, legitimasi, dan *good governance*.
@@ -65,11 +61,7 @@
 
 ## Pengembangan
 
-<<<<<<< HEAD
 Saat ini Nuchain sedang dalam **Fase 01 - Genesis** dan sementara ini kehidupannya bisa dipantau melalui [Nuchain Dashboard](https://nuchain.riset.tech).
-=======
-Saat ini Nuchain sedang dalam **Fase 01 - Genesis** dan sementara ini kehidupannya bisa dipantau melalui [Nuchain Dashboard](https://nuchain.misiku.id).
->>>>>>> 9c6acbcb
 
 Nuchain dikembangkan menggunakan [Substrate](https://substrate.dev) sumber terbuka dan siapapun bisa ikut join untuk mendukung perkembangan Nuchain.
 
@@ -165,7 +157,10 @@
 `<OTHER-NODE-IP>` adalah IP dari node lain yang ingin digunakan sebagai titik masuk awal.
 `<ID-NODE>` adalah ID dari node yang akan dijadikan sebagai pintu awal masuknya node kamu ke dalam jaringan utama Nuchain (mainnet).
 
-<<<<<<< HEAD
+
+
+
+
 Apabila node ingin dijalankan sebagai validator maka tambahkan parameter `--validator`, contoh:
 
 ```bash
@@ -179,9 +174,6 @@
 * Nominator - adalah individu yang ingin ikut berpartisipasi sebagai validator namun tidak dalam bentuk node/komputer tetapi dalam bentuk *stake* dengan meminjamkan ARA ke validator agar validator memiliki kesempatan besar terpilih sebagai pembuat blok di setiap putarannya. Nominator mendapatkan *rewards* sesuai dengan nilai yang di-*stake* dan prosentase bagi hasil yang ditetapkan oleh validator.
 * DApps - adalah aplikasi yang dibuat untuk bisa jalan di atas jaringan blockchain.
 
-=======
->>>>>>> 9c6acbcb
-
 ## Komunitas
 
 Bergabunglah dengan komunitas untuk diskusi tentang Nuchain melalui beberapa kanal berikut:
