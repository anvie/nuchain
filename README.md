<<<<<<< HEAD
# NUCHAIN &middot; [![GitHub license](https://img.shields.io/badge/license-GPL3%2FApache2-blue)](#LICENSE) [![PRs Welcome](https://img.shields.io/badge/PRs-welcome-brightgreen.svg)](docs/CONTRIBUTING.adoc)

Blockchain untuk Nusantara menuju Indonesia Society 5.0.

*TL;DR*: Ini adalah proyek iseng dengan visi besar.

## Motivasi

Nuchain diciptakan dengan tujuan untuk menyongsong Indonesia Society 5.0 dan Web 3.0 ([Web 3.0 vision](https://web3.foundation/about/)) melalui kehebatan sistem terdistribusi dan aman yang disebut dengan rantai blok (Blockchain).

Mengapa blockchain? 

* Hampir semua aplikasi internet yang ada saat ini berjalan secara terpusat (centralized), hal ini membuat pengembangan kurang fleksibel dan rentan terjadi single-point of failure. Blockchain yang secara alamiah-nya adalah sistem terdistribusi bisa dijadikan fondasi untuk menuju era aplikasi internet terdistribusi (decentralized).
* Keamanan, sistem blockchain diamankan menggunakan kriptografi di lapisan paling dasarnya, memberikan jaminan keamanan tinggi.
* Blockchain merupakan *trustless system* sangat cocok untuk mengembangkan aplikasi yang membutuhkan jaminan tanpa perlu mempercayai satu sama lain. Contoh pada aplikasi finansial, perbankan, dan transaksi keuangan lainnya.

## Pengembangan

=======
# NUCHAIN / RANTARA &middot; [![GitHub license](https://img.shields.io/badge/license-GPL3%2FApache2-blue)](#LICENSE) [![PRs Welcome](https://img.shields.io/badge/PRs-welcome-brightgreen.svg)](docs/CONTRIBUTING.adoc)


Nuchain (Nusantara Chain) atau Rantara (Rantai Nusantara) adalah sarana untuk menuju Indonesia Society 5.0 melalui teknologi [blockchain](https://id.wikipedia.org/wiki/Rantai_blok).

*TL;DR*: Ini adalah proyek iseng dengan visi besar.

## Motivasi

Nuchain diciptakan dengan tujuan untuk menyongsong Indonesia Society 5.0 dan Web 3.0 melalui sistem terdistribusi dan aman yang disebut dengan rantai blok (blockchain).

Mengapa blockchain? 

* Hampir semua aplikasi internet yang ada saat ini berjalan secara terpusat (centralized), salah satu semangat Web 3.0 adalah aplikasi terdistribusi. Blockchain yang secara alamiahnya adalah sistem terdistribusi bisa dijadikan fondasi untuk menuju era aplikasi internet terdistribusi (decentralized).
* Keamanan, sistem blockchain diamankan menggunakan kriptografi di lapisan paling dasarnya, memberikan jaminan keamanan tinggi.
* Blockchain merupakan *trustless system* sangat bisa diandalkan untuk membangun aplikasi yang membutuhkan jaminan legitimasi tanpa perlu mempercayai satu sama lain.
* Nuchain bukan didesain untuk menjadi *crypto currency*, tetapi sebagai platform aplikasi terdistibusi (DApps) yang nantinya akan menjadi ekosistem baru di era teknologi digital yang membutuhkan keterbukaan, kejelasan, legitimasi, dan *good governance*.

## Roadmap

Nuchain akan dikembangan dalam **6 fase**:

### Fase 00: Inisiasi

Marupakan fase awal pengumpulan dukungan dan finalisasi desain sistem.

Pada fase ini pengguna bisa mulai stake ETH token untuk kemudian bisa diklaim dalam bentuk ARA token ketika Nuchain masuk ke fase Genesis (fase 01).

### Fase 01: Genesis

Merupakan fase awal sistem Nuchain mulai dijalankan, pada fase ini Nuchain menggunakan mode PoA (Proof of Authority) sembari menunggu terkumpulnya jumlah validator independen yang cukup untuk nantinya akan beralih ke mode NPoS (Nominated Proof of Stake).

Pada fase ini pengguna awal bisa melakukan:

* **Klaim** token dari fase 00.
* **Stake** token dan mengajukan diri untuk menjadi validator atau nominator.

### Fase 02: NPoS

Pada masa ini jaringan Nuchain sudah tidak lagi menggunakan PoA, tetapi telah beralih ke NPoS (Nominated Proof of Stake) yang mana jaringan telah dijalankan oleh para validator independen secara terdesentralisasi.

Walaupun PoA telah digantikan dengan NPoS namun masih ada fitur *Sudo* yang digunakan oleh otoritas Nuchain untuk keperluan mengelola jaringan validator dan upgrade ke fase-fase berikutnya.

### Fase 03: Governance

Merupakan fase ujicoba konsep *governance* di Nuchain.

### Fase 04: Revolt

Fase revolusi penggantian sistem otoriter menjadi sistem demokrasi. Pada fase ini fitur *Sudo* akan dihapus, dan setiap keputusan selanjutnya akan ditentukan oleh dewan dan komite teknis.

Para anggota dewan dipilih oleh user, sementara komite teknis pada fase ini adalah para pengembang awal.

Fungsi-fungsi RPC atau Ekstrinsik strategis hanya bisa dieksekusi (dispatch) berdasarkan kesepakatan bersama dewan dan komite teknis menggunakan sistem voting.

### Fase 05: Pengembangan

Fase pengembangan untuk memaksimalkan pemanfaatan Nuchain dalam hal layanan publik dan good governance.

Pada fase ini fitur *smart contract* akan diaktifkan, dan user bisa mulai membuat DApps di atas jaringan Nuchain.

## Pengembangan

Saat ini Nuchain sedang dalam **Fase 01 - Genesis** dan sementara ini kehidupannya bisa dipantau melalui [Nuchain Dashboard](https://nuchain.misiku.id).

>>>>>>> b71ddb63
Nuchain dikembangkan menggunakan [Substrate](https://substrate.dev) sumber terbuka dan siapapun bisa ikut join untuk mendukung perkembangan Nuchain.

## Instalasi

Instalasi ini dibutuhkan apabila ingin menjadi kontributor dengan menjalankan *node* yang akan bekerja sebagai validator atau observer.

Ada beberapa cara, yang pertama download pre-built binary dari halaman [Releases](https://github.com/nusantarachain/nuchain/releases), unduh sesuai dengan sistem operasi yang kamu gunakan.

Atau melakukan kompilasi sendiri dari kode sumber dengan mengikuti panduan sebagai berikut:

### Dari Kode Sumber

Nuchain membutuhkan beberapa dependensi untuk bisa melakukan kompilasi. Berikut adalah panduan untuk memasang dependensi pada setiap sistem operasi:

### MacOS

```bash
# Install Homebrew if necessary https://brew.sh/
/bin/bash -c "$(curl -fsSL https://raw.githubusercontent.com/Homebrew/install/master/install.sh)"

# Make sure Homebrew is up-to-date, install openssl and cmake
brew update
brew install openssl cmake
```

### Ubuntu/Debian

```bash
sudo apt update
# May prompt for location information
sudo apt install -y cmake pkg-config libssl-dev git build-essential clang libclang-dev curl libz-dev
```

### Arch Linux

```bash
pacman -Syu --needed --noconfirm cmake gcc openssl-1.0 pkgconf git clang
export OPENSSL_LIB_DIR="/usr/lib/openssl-1.0"
export OPENSSL_INCLUDE_DIR="/usr/include/openssl-1.0"
```

## Persiapan Lingkungan Kerja

Karena Nuchain ditulis menggunakan bahasa pemrograman Rust maka dipelukan beberapa komponen yang dibutuhkan berkaitan dengan Rust.

Gunakan rustup untuk memasang Rust:

```bash
# Install
curl https://sh.rustup.rs -sSf | sh
# Configure
source ~/.cargo/env
```

Nuchain menggunakan [WebAssembly](https://webassembly.org/) sebagai core on-chain runtime-nya dan sebagai VM untuk kontrak pintar (smart contract)-nya, sehingga diperlukan Wasm toolchain untuk Rust:

```bash
rustup install nightly-2020-10-05
rustup target add wasm32-unknown-unknown --toolchain nightly-2020-10-05
```

**CATATAN**: Pada contoh di atas menggunakan Rust versi nightly build 2020-10-05 karena telah teruji bisa melakukan kompilasi dengan lancar, namun ini hanya sebagai contoh apabila pada kemudian hari ada perubahan di Rust nightly yang membuat kode Nuchain tidak lagi bisa dikompilasi (tidak kompatibel). Kamu bebas apabila mau menggunakan latest nightly.

```bash
git clone https://github.com/nusantarachain/nuchain.git
```

## Kompilasi

Untuk melakukan kompilasi cukup ketikkan:

```bash
make build
```

Output akan berada di `target/release/nuchain`.

## Menjalankan

Perintah berikut akan menjalankan Nuchain node dengan identitas node `unsiq-node01` dan jalan secara lokal.

```bash
<<<<<<< HEAD
nuchain --base-path=/var/nuchain --name=unsiq-node01
=======
nuchain --base-path=/data/nuchain --name=unsiq-node01
>>>>>>> b71ddb63
```

Untuk jalan dan terhubung dengan node-node lainnya di luar sana, maka perlu ditambahkan parameter `--bootnodes`:

```bash
<<<<<<< HEAD
nuchain --base-path=/var/nuchain --name=unsiq-node01 --bootnodes=/ip4/<OTHER-NODE-IP>/tcp/30333/p2p/<ID-NODE>
=======
nuchain --base-path=/data/nuchain --name=unsiq-node01 --bootnodes=/ip4/<OTHER-NODE-IP>/tcp/30333/p2p/<ID-NODE>
>>>>>>> b71ddb63
```

`<OTHER-NODE-IP>` adalah IP dari node lain yang ingin digunakan sebagai titik masuk awal.
`<ID-NODE>` adalah ID dari node yang akan dijadikan sebagai pintu awal masuknya node kamu ke dalam jaringan utama Nuchain (mainnet).

<<<<<<< HEAD
=======
Apabila node ingin dijalankan sebagai validator maka tambahkan parameter `--validator`, contoh:

```bash
nuchain --base-path=/data/nuchain --name=unsiq-node01 --bootnodes=/ip4/<OTHER-NODE-IP>/tcp/30333/p2p/<ID-NODE>
```

## Glossary

* Validator - adalah node/komputer yang berjalan membuat blok dan memvalidasi setiap blok yang tercipta. Validator bekerja untuk mengamankan jaringan dan mendapatkan benefit dari *rewards* untuk setiap blok yang dibuatnya.
* ARA - Adalah kode unit bahan bakar yang diperlukan untuk menunjang keberlangsungan jaringan. ARA ini digunakan untuk memberikan *rewards* kepada para validator yang telah mengamankan jaringan.
* Nominator - adalah individu yang ingin ikut berpartisipasi sebagai validator namun tidak dalam bentuk node/komputer tetapi dalam bentuk *stake* dengan meminjamkan ARA ke validator agar validator memiliki kesempatan besar terpilih sebagai pembuat blok di setiap putarannya. Nominator mendapatkan *rewards* sesuai dengan nilai yang di-*stake* dan prosentase bagi hasil yang ditetapkan oleh validator.
* DApps - adalah aplikasi yang dibuat untuk bisa jalan di atas jaringan blockchain.


>>>>>>> b71ddb63
## Komunitas

Bergabunglah dengan komunitas untuk diskusi tentang Nuchain melalui beberapa kanal berikut:

<<<<<<< HEAD

* Chat: [Element](https://app.element.io/#/room/!aYWUxhUvutqbMBQIsN:matrix.org)
=======
* Chat: [Element](https://app.element.io/#/room/!aYWUxhUvutqbMBQIsN:matrix.org), [Telegram](https://t.me/nusantarachain)
>>>>>>> b71ddb63
* Email: nusantarachain@gmail.com

## Contributions & Code of Conduct

Please follow the contributions guidelines as outlined in [`docs/CONTRIBUTING.adoc`](docs/CONTRIBUTING.adoc). In all communications and contributions, this project follows the [Contributor Covenant Code of Conduct](docs/CODE_OF_CONDUCT.md).

## Security

The security policy and procedures can be found in [`docs/SECURITY.md`](docs/SECURITY.md).

## License

Lisensi Nuchain mengikuti lisensi dari [Substrate](https://substrate.dev):

- Substrate Primitives (`sp-*`), Frame (`frame-*`) and the pallets (`pallets-*`), binaries (`/bin`) and all other utilities are licensed under [Apache 2.0](LICENSE-APACHE2).
- Substrate Client (`/client/*` / `sc-*`) is licensed under [GPL v3.0 with a classpath linking exception](LICENSE-GPL3).

The reason for the split-licensing is to ensure that for the vast majority of teams using Substrate to create feature-chains, then all changes can be made entirely in Apache2-licensed code, allowing teams full freedom over what and how they release and giving licensing clarity to commercial teams.

In the interests of the community, we require any deeper improvements made to Substrate's core logic (e.g. Substrate's internal consensus, crypto or database code) to be contributed back so everyone can benefit.<|MERGE_RESOLUTION|>--- conflicted
+++ resolved
@@ -1,24 +1,6 @@
-<<<<<<< HEAD
-# NUCHAIN &middot; [![GitHub license](https://img.shields.io/badge/license-GPL3%2FApache2-blue)](#LICENSE) [![PRs Welcome](https://img.shields.io/badge/PRs-welcome-brightgreen.svg)](docs/CONTRIBUTING.adoc)
-
-Blockchain untuk Nusantara menuju Indonesia Society 5.0.
-
-*TL;DR*: Ini adalah proyek iseng dengan visi besar.
-
-## Motivasi
-
-Nuchain diciptakan dengan tujuan untuk menyongsong Indonesia Society 5.0 dan Web 3.0 ([Web 3.0 vision](https://web3.foundation/about/)) melalui kehebatan sistem terdistribusi dan aman yang disebut dengan rantai blok (Blockchain).
-
-Mengapa blockchain? 
-
-* Hampir semua aplikasi internet yang ada saat ini berjalan secara terpusat (centralized), hal ini membuat pengembangan kurang fleksibel dan rentan terjadi single-point of failure. Blockchain yang secara alamiah-nya adalah sistem terdistribusi bisa dijadikan fondasi untuk menuju era aplikasi internet terdistribusi (decentralized).
-* Keamanan, sistem blockchain diamankan menggunakan kriptografi di lapisan paling dasarnya, memberikan jaminan keamanan tinggi.
-* Blockchain merupakan *trustless system* sangat cocok untuk mengembangkan aplikasi yang membutuhkan jaminan tanpa perlu mempercayai satu sama lain. Contoh pada aplikasi finansial, perbankan, dan transaksi keuangan lainnya.
-
-## Pengembangan
-
-=======
 # NUCHAIN / RANTARA &middot; [![GitHub license](https://img.shields.io/badge/license-GPL3%2FApache2-blue)](#LICENSE) [![PRs Welcome](https://img.shields.io/badge/PRs-welcome-brightgreen.svg)](docs/CONTRIBUTING.adoc)
+
+
 
 
 Nuchain (Nusantara Chain) atau Rantara (Rantai Nusantara) adalah sarana untuk menuju Indonesia Society 5.0 melalui teknologi [blockchain](https://id.wikipedia.org/wiki/Rantai_blok).
@@ -83,7 +65,6 @@
 
 Saat ini Nuchain sedang dalam **Fase 01 - Genesis** dan sementara ini kehidupannya bisa dipantau melalui [Nuchain Dashboard](https://nuchain.misiku.id).
 
->>>>>>> b71ddb63
 Nuchain dikembangkan menggunakan [Substrate](https://substrate.dev) sumber terbuka dan siapapun bisa ikut join untuk mendukung perkembangan Nuchain.
 
 ## Instalasi
@@ -166,28 +147,18 @@
 Perintah berikut akan menjalankan Nuchain node dengan identitas node `unsiq-node01` dan jalan secara lokal.
 
 ```bash
-<<<<<<< HEAD
-nuchain --base-path=/var/nuchain --name=unsiq-node01
-=======
 nuchain --base-path=/data/nuchain --name=unsiq-node01
->>>>>>> b71ddb63
 ```
 
 Untuk jalan dan terhubung dengan node-node lainnya di luar sana, maka perlu ditambahkan parameter `--bootnodes`:
 
 ```bash
-<<<<<<< HEAD
-nuchain --base-path=/var/nuchain --name=unsiq-node01 --bootnodes=/ip4/<OTHER-NODE-IP>/tcp/30333/p2p/<ID-NODE>
-=======
 nuchain --base-path=/data/nuchain --name=unsiq-node01 --bootnodes=/ip4/<OTHER-NODE-IP>/tcp/30333/p2p/<ID-NODE>
->>>>>>> b71ddb63
 ```
 
 `<OTHER-NODE-IP>` adalah IP dari node lain yang ingin digunakan sebagai titik masuk awal.
 `<ID-NODE>` adalah ID dari node yang akan dijadikan sebagai pintu awal masuknya node kamu ke dalam jaringan utama Nuchain (mainnet).
 
-<<<<<<< HEAD
-=======
 Apabila node ingin dijalankan sebagai validator maka tambahkan parameter `--validator`, contoh:
 
 ```bash
@@ -202,17 +173,11 @@
 * DApps - adalah aplikasi yang dibuat untuk bisa jalan di atas jaringan blockchain.
 
 
->>>>>>> b71ddb63
 ## Komunitas
 
 Bergabunglah dengan komunitas untuk diskusi tentang Nuchain melalui beberapa kanal berikut:
 
-<<<<<<< HEAD
-
-* Chat: [Element](https://app.element.io/#/room/!aYWUxhUvutqbMBQIsN:matrix.org)
-=======
 * Chat: [Element](https://app.element.io/#/room/!aYWUxhUvutqbMBQIsN:matrix.org), [Telegram](https://t.me/nusantarachain)
->>>>>>> b71ddb63
 * Email: nusantarachain@gmail.com
 
 ## Contributions & Code of Conduct
